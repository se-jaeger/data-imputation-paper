--- conflicted
+++ resolved
@@ -15,39 +15,98 @@
 
 \subsection{Missingness Patterns}
 \label{sec:missingess_pattern}
-%
 Most research on missing value imputation considers three different types of missingness patterns:
 %
 \begin{itemize}
-\item Missing completely at random (MCAR): Values are discarded independent of any other values
-\item Missing at random (MAR): Values in column $c$ are discarded dependent on values in another column $k\neq c$
-\item Missing not at random (MNAR): Values in column $c$ are discarded dependent on their value in $c$
+\item Missing completely at random (MCAR, see \autoref{tab:missingness_patterns_MCAR}): \\
+Values are discarded independent of any other values
+\item Missing at random (MAR, see \autoref{tab:missingness_patterns_MAR}): \\
+Values in column $c$ are discarded dependent on values in another column $k\neq c$
+\item Missing not at random (MNAR, see \autoref{tab:missingness_patterns_MNAR}): \\
+Values in column $c$ are discarded dependent on their value in $c$
 \end{itemize}
 %
-<<<<<<< HEAD
-An example of the missingness patterns used is shown in \autoref{tab:missingness_patterns}. \sebastian{Mabye add a sixth row in the table. 50\% missigness in 5 rows is a bit confusing.}
-=======
-The most often used missingness pattern in the literature on missing value imputation is MCAR. Here the missing values are chosen independently at random. Usually the implementations of this condition draw a random number from a uniform distribution and discard a value if that random number was below the desired missingness ratio. Few studies report results on the more challenging conditions MAR and MNAR. We here aim for a realistic modelling of these missingness patterns inspired by observations in large scale real world data sets as investigated in \cite{Biessmann2018a}. We use an implementation proposed in \cite{Schelter2020a} and \cite{Jenga}, which selects two random percentiles of the values in a column, one for the lower and one for the upper bound of the value range considered. The range of the upper and lower bound depend on the desired fraction of values to be discarded. In the MAR condition, we discard values if values in a random other column fall in that percentile. In the MNAR condition we discard values in a column if the values themselves fall in that random percentile range.
->>>>>>> 60e61fa9
+The most often used missingness pattern in the literature on missing value imputation is MCAR. Here the missing values are chosen independently at random. Usually the implementations of this condition draw a random number from a uniform distribution and discard a value if that random number was below the desired missingness ratio. Few studies report results on the more challenging conditions MAR and MNAR. We here aim for a realistic modelling of these missingness patterns inspired by observations in large scale real world data sets as investigated in \cite{Biessmann2018a}. We use an implementation proposed in \cite{Schelter2020a} and \cite{Jenga}, which selects two random percentiles of the values in a column, one for the lower and one for the upper bound of the value range considered. The range of the upper and lower bound depend on the desired fraction of values to be discarded. In the MAR condition, we discard values if values in a random other column fall in that percentile. In the MNAR condition we discard values in a column if the values themselves fall in that random percentile range. 
 %
 \begin{table}
 	\centering
-	\caption{
-		Examples of missingness patterns for a toy data set with a numerical column A and a categorical column B and a missingness ratio of 50\%. Applying the MCAR condition to column B discards two values independent of the values in A or B. In the MAR condition values in B are discarded on their corresponding values in column A; discarded values in B here correspond to values in A in the range between $[0.4,0.6]$. In the MNAR condition applied to column B we discard values based on their value in B; here we see that only values \textit{b} were discarded, not values \textit{a}.
+%	\caption{
+%		Examples of missingness patterns for a missingness ratio of 50\%. 	}
+%	\label{tab:missingness_patterns}
+%	\vspace{1em}
+%	\begin{subtable}{0.3\textwidth}
+\begin{minipage}{0.28\textwidth}
+\centering
+	\begin{tabular}{cc}
+\toprule
+ height &  height$_{\text{MCAR}}$ \\
+\midrule
+  179.0 &                     ? \\
+  192.0 &                     ? \\
+  189.0 &                 189.0 \\
+  156.0 &                 156.0 \\
+  175.0 &                     ? \\
+  170.0 &                 170.0 \\
+  181.0 &                     ? \\
+  197.0 &                     ? \\
+  156.0 &                 156.0 \\
+  160.0 &                 160.0 \\
+\bottomrule
+\end{tabular}
+\caption{
+		Applying the MCAR condition to column \textit{height} discards five out of ten values independent of the height values.
 	}
-	\label{tab:missingness_patterns}
-	\vspace{1em}
-	\begin{tabular}{rcccc}
-		\toprule
-		 A & B & B$_{\text{MCAR}}$ & B$_{\text{MAR}}$ & B$_{\text{MNAR}}$ \\
-		\midrule
-		0.0 & b &      ? &     b &      ? \\
-		0.2 & b &      b &     b &      ? \\
-		0.4 & b &      ? &     ? &      b \\
-		0.6 & a &      a &     ? &      a \\
-		0.8 & a &      a &     a &      a \\
-		\bottomrule
-	\end{tabular}
+	\label{tab:missingness_patterns_MCAR}
+\vspace{2em}
+\end{minipage}
+\hfill
+\begin{minipage}{0.3\textwidth}
+\centering
+	\begin{tabular}{ccc}
+\toprule
+ height & gender &  height$_{\text{MAR}}$ \\
+\midrule
+  200.0 &      m &                    ? \\
+  191.0 &      m &                    ? \\
+  198.0 &      f &                198.0 \\
+  155.0 &      m &                    ? \\
+  206.0 &      m &                    ? \\
+  152.0 &      f &                152.0 \\
+  175.0 &      f &                175.0 \\
+  159.0 &      m &                    ? \\
+  153.0 &      f &                153.0 \\
+  209.0 &      m &                209.0 \\
+\bottomrule
+\end{tabular}
+\caption{In the MAR condition \textit{height} values are discarded dependent on values in another column,  here \textit{gender}. All discarded \textit{height} values correspond to rows in which \textit{gender} was \textit{male}.
+}
+	\label{tab:missingness_patterns_MAR}
+\end{minipage}
+\hfill
+\begin{minipage}{0.28\textwidth}
+\centering
+	\begin{tabular}{cc}
+\toprule
+ height &  height$_{\text{MNAR}}$ \\
+\midrule
+  154.0 &                     ? \\
+  181.0 &                 181.0 \\
+  207.0 &                 207.0 \\
+  194.0 &                 194.0 \\
+  153.0 &                     ? \\
+  156.0 &                     ? \\
+  198.0 &                 198.0 \\
+  185.0 &                 185.0 \\
+  155.0 &                     ? \\
+  164.0 &                     ? \\
+\bottomrule
+\end{tabular}
+\caption{In the MNAR condition \textit{height} values are discarded dependent on the actual \textit{height} values. All discarded values correspond to small \textit{height} values.
+}
+	\label{tab:missingness_patterns_MNAR}
+\vspace{1em}
+\end{minipage}
+
 \end{table}
 
 

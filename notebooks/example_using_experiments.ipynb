--- conflicted
+++ resolved
@@ -47,11 +47,6 @@
      "name": "stdout",
      "output_type": "stream",
      "text": [
-<<<<<<< HEAD
-      "[2021-02-22 15:02:04,896 - experiment.py:88   - INFO    - run            ]: Experiment Finished! - Results are at: ../data/experiments/2021-02-22_15:01\n",
-      "CPU times: user 26 s, sys: 241 ms, total: 26.2 s\n",
-      "Wall time: 30.7 s\n"
-=======
       "Found 14 categorical columns: ['V1', 'V3', 'V4', 'V5', 'V6', 'V7', 'V8', 'V9', 'V10', 'V11', 'V12', 'V13', 'V14', 'V15']\n",
       "Found 2 numeric columns: ['V2', 'V16']\n",
       "Found 0 categorical columns: []\n",
@@ -59,7 +54,6 @@
       "[2021-02-19 22:23:30,128 - experiment.py:88   - INFO    - run            ]: Experiment Finished! - Results are at: ../data/experiments/2021-02-19_22:22\n",
       "CPU times: user 31.3 s, sys: 489 ms, total: 31.8 s\n",
       "Wall time: 32 s\n"
->>>>>>> 57eac571
      ]
     }
    ],
@@ -69,17 +63,6 @@
   },
   {
    "cell_type": "code",
-<<<<<<< HEAD
-   "execution_count": null,
-   "id": "diagnostic-cursor",
-   "metadata": {},
-   "outputs": [],
-   "source": []
-  },
-  {
-   "cell_type": "code",
-=======
->>>>>>> 57eac571
    "execution_count": 4,
    "id": "demanding-earth",
    "metadata": {},
@@ -111,46 +94,15 @@
   {
    "cell_type": "code",
    "execution_count": 5,
-<<<<<<< HEAD
-   "id": "expressed-suite",
-   "metadata": {},
-=======
    "id": "architectural-nicaragua",
    "metadata": {
     "scrolled": true
    },
->>>>>>> 57eac571
    "outputs": [
     {
      "name": "stderr",
      "output_type": "stream",
      "text": [
-<<<<<<< HEAD
-      "/usr/local/Caskroom/miniconda/base/envs/data-imputation-paper/lib/python3.7/site-packages/sklearn/model_selection/_split.py:668: UserWarning: The least populated class in y has only 1 members, which is less than n_splits=5.\n",
-      "  % (min_groups, self.n_splits)), UserWarning)\n",
-      "/usr/local/Caskroom/miniconda/base/envs/data-imputation-paper/lib/python3.7/site-packages/sklearn/model_selection/_split.py:668: UserWarning: The least populated class in y has only 1 members, which is less than n_splits=5.\n",
-      "  % (min_groups, self.n_splits)), UserWarning)\n",
-      "/usr/local/Caskroom/miniconda/base/envs/data-imputation-paper/lib/python3.7/site-packages/sklearn/model_selection/_split.py:668: UserWarning: The least populated class in y has only 1 members, which is less than n_splits=5.\n",
-      "  % (min_groups, self.n_splits)), UserWarning)\n",
-      "/usr/local/Caskroom/miniconda/base/envs/data-imputation-paper/lib/python3.7/site-packages/sklearn/model_selection/_split.py:668: UserWarning: The least populated class in y has only 1 members, which is less than n_splits=5.\n",
-      "  % (min_groups, self.n_splits)), UserWarning)\n",
-      "/usr/local/Caskroom/miniconda/base/envs/data-imputation-paper/lib/python3.7/site-packages/sklearn/model_selection/_split.py:668: UserWarning: The least populated class in y has only 1 members, which is less than n_splits=5.\n",
-      "  % (min_groups, self.n_splits)), UserWarning)\n",
-      "/usr/local/Caskroom/miniconda/base/envs/data-imputation-paper/lib/python3.7/site-packages/sklearn/model_selection/_split.py:668: UserWarning: The least populated class in y has only 1 members, which is less than n_splits=5.\n",
-      "  % (min_groups, self.n_splits)), UserWarning)\n",
-      "/usr/local/Caskroom/miniconda/base/envs/data-imputation-paper/lib/python3.7/site-packages/sklearn/model_selection/_split.py:668: UserWarning: The least populated class in y has only 1 members, which is less than n_splits=5.\n",
-      "  % (min_groups, self.n_splits)), UserWarning)\n",
-      "/usr/local/Caskroom/miniconda/base/envs/data-imputation-paper/lib/python3.7/site-packages/sklearn/model_selection/_split.py:668: UserWarning: The least populated class in y has only 2 members, which is less than n_splits=5.\n",
-      "  % (min_groups, self.n_splits)), UserWarning)\n",
-      "/usr/local/Caskroom/miniconda/base/envs/data-imputation-paper/lib/python3.7/site-packages/sklearn/model_selection/_split.py:668: UserWarning: The least populated class in y has only 2 members, which is less than n_splits=5.\n",
-      "  % (min_groups, self.n_splits)), UserWarning)\n",
-      "/usr/local/Caskroom/miniconda/base/envs/data-imputation-paper/lib/python3.7/site-packages/sklearn/model_selection/_split.py:668: UserWarning: The least populated class in y has only 1 members, which is less than n_splits=5.\n",
-      "  % (min_groups, self.n_splits)), UserWarning)\n",
-      "/usr/local/Caskroom/miniconda/base/envs/data-imputation-paper/lib/python3.7/site-packages/sklearn/model_selection/_split.py:668: UserWarning: The least populated class in y has only 1 members, which is less than n_splits=5.\n",
-      "  % (min_groups, self.n_splits)), UserWarning)\n",
-      "/usr/local/Caskroom/miniconda/base/envs/data-imputation-paper/lib/python3.7/site-packages/sklearn/model_selection/_split.py:668: UserWarning: The least populated class in y has only 1 members, which is less than n_splits=5.\n",
-      "  % (min_groups, self.n_splits)), UserWarning)\n"
-=======
       "/Users/felix/anaconda3/envs/data-imputation-paper/lib/python3.8/site-packages/sklearn/model_selection/_split.py:666: UserWarning: The least populated class in y has only 1 members, which is less than n_splits=5.\n",
       "  warnings.warn((\"The least populated class in y has only %d\"\n",
       "/Users/felix/anaconda3/envs/data-imputation-paper/lib/python3.8/site-packages/sklearn/model_selection/_split.py:666: UserWarning: The least populated class in y has only 1 members, which is less than n_splits=5.\n",
@@ -175,18 +127,12 @@
       "  warnings.warn((\"The least populated class in y has only %d\"\n",
       "/Users/felix/anaconda3/envs/data-imputation-paper/lib/python3.8/site-packages/sklearn/model_selection/_split.py:666: UserWarning: The least populated class in y has only 1 members, which is less than n_splits=5.\n",
       "  warnings.warn((\"The least populated class in y has only %d\"\n"
->>>>>>> 57eac571
-     ]
-    },
-    {
-     "name": "stdout",
-     "output_type": "stream",
-     "text": [
-<<<<<<< HEAD
-      "[2021-02-22 15:05:50,107 - experiment.py:88   - INFO    - run            ]: Experiment Finished! - Results are at: ../data/experiments/2021-02-22_15:02\n",
-      "CPU times: user 3min 2s, sys: 28.3 s, total: 3min 31s\n",
-      "Wall time: 3min 45s\n"
-=======
+     ]
+    },
+    {
+     "name": "stdout",
+     "output_type": "stream",
+     "text": [
       "Found 0 categorical columns: []\n",
       "Found 7 numeric columns: ['V1', 'V2', 'V3', 'V4', 'V5', 'V6', 'V7']\n",
       "[2021-02-19 22:26:34,747 - experiment.py:88   - INFO    - run            ]: Experiment Finished! - Results are at: ../data/experiments/2021-02-19_22:23\n",
@@ -637,7 +583,6 @@
       "[2021-02-19 22:33:22,352 - experiment.py:88   - INFO    - run            ]: Experiment Finished! - Results are at: ../data/experiments/2021-02-19_22:26\n",
       "CPU times: user 7min 8s, sys: 25.1 s, total: 7min 33s\n",
       "Wall time: 6min 47s\n"
->>>>>>> 57eac571
      ]
     }
    ],

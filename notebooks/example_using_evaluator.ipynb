{
 "cells": [
  {
   "cell_type": "code",
<<<<<<< HEAD
   "execution_count": 2,
=======
   "execution_count": 1,
>>>>>>> 4450ffc4
   "metadata": {},
   "outputs": [],
   "source": [
    "from jenga.tasks.openml import OpenMLBinaryClassificationTask, OpenMLMultiClassClassificationTask, OpenMLRegressionTask\n",
    "    \n",
    "import pandas as pd\n",
    "import numpy as np\n",
    "\n",
    "from data_imputation_paper.imputation.simple import ModeImputer\n",
    "from data_imputation_paper.imputation.ml import KNNImputer, ForestImputer\n",
    "from data_imputation_paper.imputation.dl import AutoKerasImputer\n",
    "from data_imputation_paper.imputation.generative import GAINImputer, VAEImputer\n",
<<<<<<< HEAD
    "from data_imputation_paper.evaluation import SingleColumnEvaluator, MultipleColumnsEvaluator, SingleColumnAllMissingEvaluator, MultipleColumnsAllMissingEvaluator\n",
    "\n",
    "%load_ext autoreload\n",
    "%autoreload 2"
=======
    "from data_imputation_paper.evaluation import Evaluator\n",
    "\n",
    "from tensorflow.compat.v1 import logging as tf_logging"
   ]
  },
  {
   "cell_type": "code",
   "execution_count": 2,
   "metadata": {},
   "outputs": [],
   "source": [
    "tf_logging.set_verbosity(tf_logging.ERROR)"
>>>>>>> 4450ffc4
   ]
  },
  {
   "cell_type": "markdown",
   "metadata": {},
   "source": [
    "## Make Deterministic"
   ]
  },
  {
   "cell_type": "code",
   "execution_count": 3,
   "metadata": {},
   "outputs": [],
   "source": [
    "seed = 42"
   ]
  },
  {
   "cell_type": "markdown",
   "metadata": {},
   "source": [
    "## Create example tasks"
   ]
  },
  {
   "cell_type": "code",
   "execution_count": 4,
   "metadata": {},
   "outputs": [],
   "source": [
    "task = OpenMLMultiClassClassificationTask(openml_id=4552, seed=seed)"
   ]
  },
  {
   "cell_type": "markdown",
   "metadata": {},
   "source": [
    "## Insert missing values using jenga"
   ]
  },
  {
   "cell_type": "code",
   "execution_count": 5,
   "metadata": {},
   "outputs": [],
   "source": [
    "target_columns = ['V2', 'V4', 'V8', 'V15']"
   ]
  },
  {
   "cell_type": "markdown",
   "metadata": {},
   "source": [
    "## Mode Imputation"
   ]
  },
  {
   "cell_type": "code",
   "execution_count": 6,
   "metadata": {},
   "outputs": [
    {
     "name": "stdout",
     "output_type": "stream",
     "text": [
      "Evaluation result contains 1 target columns: V2\n",
      "All are in a round-robin fashion imputed and performances are as follows:\n",
      "\n",
      "Target Column: V2 - Necessary train time in seconds: 0.0011\n",
      "            train         test\n",
      "MAE     29.176482    31.314079\n",
      "MSE   1348.083534  1532.037677\n",
      "RMSE    36.715550    39.130423\n",
      "\n",
      "             baseline  corrupted   imputed\n",
      "F1_micro     0.766108   0.766990  0.766990\n",
      "F1_macro     0.435556   0.431702  0.431702\n",
      "F1_weighted  0.751521   0.752002  0.752002\n",
      "\n",
      "\n",
      "CPU times: user 1.75 s, sys: 154 ms, total: 1.9 s\n",
      "Wall time: 3.96 s\n"
     ]
    }
   ],
   "source": [
    "arguments = {\n",
    "    \"seed\": seed\n",
    "}\n",
    "\n",
    "%time SingleColumnEvaluator(task, 0.5, \"MCAR\", target_columns[0], ModeImputer, arguments).evaluate(3).report()"
   ]
  },
  {
   "cell_type": "code",
   "execution_count": 6,
   "metadata": {},
   "outputs": [
    {
     "name": "stdout",
     "output_type": "stream",
     "text": [
      "Evaluation result contains 2 target columns: V2, V4\n",
      "All are in a round-robin fashion imputed and performances are as follows:\n",
      "\n",
      "Target Column: V2 - Necessary train time in seconds: 0.001\n",
      "            train         test\n",
<<<<<<< HEAD
      "MAE     29.259324    31.752530\n",
      "MSE   1347.056370  1585.729435\n",
      "RMSE    36.698875    39.775974\n",
      "\n",
      "             baseline  corrupted   imputed\n",
      "F1_micro     0.766108   0.756693  0.756693\n",
      "F1_macro     0.435556   0.418234  0.418234\n",
      "F1_weighted  0.751521   0.740991  0.740991\n",
      "\n",
      "\n",
      "Target Column: V4 - Necessary train time in seconds: 0.0012\n",
      "                train      test\n",
      "F1_micro     0.835834  0.816254\n",
      "F1_macro     0.455277  0.449400\n",
      "F1_weighted  0.761114  0.733709\n",
      "\n",
      "             baseline  corrupted   imputed\n",
      "F1_micro     0.766108   0.756105  0.756105\n",
      "F1_macro     0.435556   0.413858  0.413858\n",
      "F1_weighted  0.751521   0.741196  0.741196\n",
      "\n",
      "\n",
      "CPU times: user 850 ms, sys: 22.5 ms, total: 873 ms\n",
      "Wall time: 876 ms\n"
     ]
    }
   ],
   "source": [
    "arguments = {\n",
    "    \"seed\": seed\n",
    "}\n",
    "\n",
    "%time MultipleColumnsEvaluator(task, 0.5, \"MCAR\", target_columns[:2], ModeImputer, arguments).evaluate(3).report()"
   ]
  },
  {
   "cell_type": "code",
   "execution_count": 7,
   "metadata": {},
   "outputs": [
    {
     "name": "stdout",
     "output_type": "stream",
     "text": [
      "Evaluation result contains 1 target columns: V15\n",
      "All are in a round-robin fashion imputed and performances are as follows:\n",
      "\n",
      "Target Column: V15 - Necessary train time in seconds: 0.0012\n",
      "                train      test\n",
      "F1_micro     0.134752  0.104762\n",
      "F1_macro     0.017068  0.016439\n",
      "F1_weighted  0.032142  0.021778\n",
      "\n",
      "             baseline  corrupted   imputed\n",
      "F1_micro     0.766108   0.744925  0.744925\n",
      "F1_macro     0.435556   0.408127  0.408127\n",
      "F1_weighted  0.751521   0.729662  0.729662\n",
=======
      "MAE     29.624812    29.482594\n",
      "MSE   1363.309159  1368.946568\n",
      "RMSE    36.922279    36.994064\n",
      "\n",
      "             score metric\n",
      "baseline  0.375149     F1\n",
      "imputed   0.363458     F1\n",
>>>>>>> 4450ffc4
      "\n",
      "\n",
      "CPU times: user 549 ms, sys: 14 ms, total: 563 ms\n",
      "Wall time: 567 ms\n"
     ]
    }
   ],
   "source": [
    "arguments = {\n",
    "    \"seed\": seed\n",
    "}\n",
    "\n",
    "%time SingleColumnAllMissingEvaluator(task, 0.5, \"MCAR\", target_columns[-1], ModeImputer, arguments).evaluate(3).report()"
   ]
  },
  {
   "cell_type": "code",
   "execution_count": 8,
   "metadata": {},
   "outputs": [
    {
     "name": "stdout",
     "output_type": "stream",
     "text": [
      "Evaluation result contains 2 target columns: V8, V15\n",
      "All are in a round-robin fashion imputed and performances are as follows:\n",
      "\n",
      "Target Column: V8 - Necessary train time in seconds: 0.001\n",
      "                train      test\n",
<<<<<<< HEAD
      "F1_micro     0.832151  0.742857\n",
      "F1_macro     0.454142  0.426127\n",
      "F1_weighted  0.756018  0.633461\n",
      "\n",
      "             baseline  corrupted   imputed\n",
      "F1_micro     0.766108   0.744925  0.744925\n",
      "F1_macro     0.435556   0.408127  0.408127\n",
      "F1_weighted  0.751521   0.729662  0.729662\n",
=======
      "F1_micro     0.833039  0.851590\n",
      "F1_macro     0.454457  0.459903\n",
      "F1_weighted  0.757165  0.783374\n",
      "\n",
      "             score metric\n",
      "baseline  0.375149     F1\n",
      "imputed   0.351790     F1\n",
>>>>>>> 4450ffc4
      "\n",
      "\n",
      "Target Column: V15 - Necessary train time in seconds: 0.001\n",
      "                train      test\n",
<<<<<<< HEAD
      "F1_micro     0.134752  0.123810\n",
      "F1_macro     0.016936  0.020247\n",
      "F1_weighted  0.032595  0.027534\n",
      "\n",
      "             baseline  corrupted   imputed\n",
      "F1_micro     0.766108   0.746102  0.746102\n",
      "F1_macro     0.435556   0.418958  0.418958\n",
      "F1_weighted  0.751521   0.731799  0.731799\n",
      "\n",
      "\n",
      "CPU times: user 891 ms, sys: 14.7 ms, total: 906 ms\n",
      "Wall time: 908 ms\n"
=======
      "F1_micro     0.110474  0.125442\n",
      "F1_macro     0.012435  0.013919\n",
      "F1_weighted  0.021986  0.028187\n",
      "\n",
      "             score metric\n",
      "baseline  0.375149     F1\n",
      "imputed   0.379695     F1\n",
      "\n",
      "\n",
      "CPU times: user 21.2 s, sys: 360 ms, total: 21.6 s\n",
      "Wall time: 22.7 s\n"
>>>>>>> 4450ffc4
     ]
    }
   ],
   "source": [
    "arguments = {\n",
    "    \"seed\": seed\n",
    "}\n",
    "\n",
    "%time MultipleColumnsAllMissingEvaluator(task, 0.5, \"MCAR\", target_columns[2:], ModeImputer, arguments).evaluate(3).report()"
   ]
  },
  {
   "cell_type": "markdown",
   "metadata": {},
   "source": [
    "## KNN imputation"
   ]
  },
  {
   "cell_type": "code",
<<<<<<< HEAD
   "execution_count": 9,
=======
   "execution_count": 7,
>>>>>>> 4450ffc4
   "metadata": {},
   "outputs": [
    {
     "name": "stdout",
     "output_type": "stream",
     "text": [
      "Evaluation result contains 4 target columns: V2, V4, V8, V15\n",
      "All are in a round-robin fashion imputed and performances are as follows:\n",
      "\n",
      "Target Column: V2 - Necessary train time in seconds: 0.6741\n",
      "            train         test\n",
<<<<<<< HEAD
      "MAE     23.630733    30.796190\n",
      "MSE   1021.804350  1626.473905\n",
      "RMSE    31.961477    39.941772\n",
      "\n",
      "             baseline  corrupted   imputed\n",
      "F1_micro     0.766108   0.744925  0.744337\n",
      "F1_macro     0.435556   0.408127  0.407696\n",
      "F1_weighted  0.751521   0.729662  0.729104\n",
      "\n",
=======
      "MAE     30.291350    29.711896\n",
      "MSE   1442.802407  1407.607303\n",
      "RMSE    37.983067    37.506083\n",
      "\n",
      "             score metric\n",
      "baseline  0.375149     F1\n",
      "imputed   0.353009     F1\n",
>>>>>>> 4450ffc4
      "\n",
      "Target Column: V4 - Necessary train time in seconds: 0.6836\n",
      "                train      test\n",
      "F1_micro     0.962175  0.876190\n",
      "F1_macro     0.912349  0.805385\n",
      "F1_weighted  0.960779  0.874140\n",
      "\n",
      "             baseline  corrupted   imputed\n",
      "F1_micro     0.766108   0.746102  0.747573\n",
      "F1_macro     0.435556   0.418958  0.421161\n",
      "F1_weighted  0.751521   0.731799  0.733299\n",
      "\n",
      "\n",
      "Target Column: V8 - Necessary train time in seconds: 0.752\n",
      "                train      test\n",
<<<<<<< HEAD
      "F1_micro     0.952719  0.885714\n",
      "F1_macro     0.932297  0.833404\n",
      "F1_weighted  0.952202  0.884996\n",
      "\n",
      "             baseline  corrupted   imputed\n",
      "F1_micro     0.766108   0.741100  0.741983\n",
      "F1_macro     0.435556   0.405919  0.406714\n",
      "F1_weighted  0.751521   0.726370  0.727334\n",
=======
      "F1_micro     0.934392  0.935807\n",
      "F1_macro     0.877264  0.869435\n",
      "F1_weighted  0.933002  0.934965\n",
      "\n",
      "             score metric\n",
      "baseline  0.375149     F1\n",
      "imputed   0.336378     F1\n",
>>>>>>> 4450ffc4
      "\n",
      "\n",
      "Target Column: V15 - Necessary train time in seconds: 0.6983\n",
      "                train      test\n",
<<<<<<< HEAD
      "F1_micro     0.617021  0.523810\n",
      "F1_macro     0.538692  0.402389\n",
      "F1_weighted  0.613948  0.513616\n",
      "\n",
      "             baseline  corrupted   imputed\n",
      "F1_micro     0.766108   0.744337  0.744337\n",
      "F1_macro     0.435556   0.412253  0.410677\n",
      "F1_weighted  0.751521   0.728921  0.728882\n",
      "\n",
      "\n",
      "CPU times: user 12.1 s, sys: 2.44 s, total: 14.6 s\n",
      "Wall time: 11 s\n"
=======
      "F1_micro     0.518682  0.518257\n",
      "F1_macro     0.424199  0.429181\n",
      "F1_weighted  0.513344  0.512861\n",
      "\n",
      "             score metric\n",
      "baseline  0.375149     F1\n",
      "imputed   0.378072     F1\n",
      "\n",
      "\n",
      "CPU times: user 23.1 s, sys: 1.86 s, total: 24.9 s\n",
      "Wall time: 24.3 s\n"
>>>>>>> 4450ffc4
     ]
    }
   ],
   "source": [
    "arguments = {\n",
    "    \"seed\": seed,\n",
    "    \"hyperparameter_grid_categorical_imputer\": {\n",
    "        \"n_neighbors\": [3, 5]\n",
    "    },\n",
    "    \"hyperparameter_grid_numerical_imputer\": {\n",
    "        \"n_neighbors\": [3, 5]\n",
    "    }\n",
    "}\n",
    "\n",
    "%time MultipleColumnsAllMissingEvaluator(task, 0.5, \"MCAR\", target_columns, KNNImputer, arguments).evaluate(3).report()"
   ]
  },
  {
   "cell_type": "markdown",
   "metadata": {},
   "source": [
    "## Forest imputation"
   ]
  },
  {
   "cell_type": "code",
<<<<<<< HEAD
   "execution_count": 10,
=======
   "execution_count": 8,
>>>>>>> 4450ffc4
   "metadata": {},
   "outputs": [
    {
     "name": "stdout",
     "output_type": "stream",
     "text": [
      "Evaluation result contains 4 target columns: V2, V4, V8, V15\n",
      "All are in a round-robin fashion imputed and performances are as follows:\n",
      "\n",
<<<<<<< HEAD
      "Target Column: V2 - Necessary train time in seconds: 4.5031\n",
      "           train         test\n",
      "MAE    16.115421    34.405726\n",
      "MSE   576.005031  1918.184481\n",
      "RMSE   23.986145    43.572695\n",
      "\n",
      "             baseline  corrupted   imputed\n",
      "F1_micro     0.766108   0.747573  0.747279\n",
      "F1_macro     0.435556   0.411164  0.411002\n",
      "F1_weighted  0.751521   0.732179  0.731852\n",
=======
      "Target Column: V2\n",
      "            train         test\n",
      "MAE     28.035203    28.014954\n",
      "MSE   1246.471307  1288.985086\n",
      "RMSE    35.304270    35.853690\n",
      "\n",
      "             score metric\n",
      "baseline  0.375149     F1\n",
      "imputed   0.368868     F1\n",
>>>>>>> 4450ffc4
      "\n",
      "\n",
      "Target Column: V4 - Necessary train time in seconds: 1.0595\n",
      "                train      test\n",
<<<<<<< HEAD
      "F1_micro     0.981087  0.952381\n",
      "F1_macro     0.969053  0.927487\n",
      "F1_weighted  0.981280  0.952936\n",
      "\n",
      "             baseline  corrupted   imputed\n",
      "F1_micro     0.766108   0.744925  0.745808\n",
      "F1_macro     0.435556   0.417928  0.420874\n",
      "F1_weighted  0.751521   0.730053  0.731135\n",
=======
      "F1_micro     0.949838  0.957008\n",
      "F1_macro     0.906107  0.918848\n",
      "F1_weighted  0.948601  0.955856\n",
      "\n",
      "             score metric\n",
      "baseline  0.375149     F1\n",
      "imputed   0.370004     F1\n",
>>>>>>> 4450ffc4
      "\n",
      "\n",
      "Target Column: V8 - Necessary train time in seconds: 1.0739\n",
      "                train      test\n",
<<<<<<< HEAD
      "F1_micro     0.985816  0.904762\n",
      "F1_macro     0.980346  0.871016\n",
      "F1_weighted  0.985989  0.906223\n",
      "\n",
      "             baseline  corrupted   imputed\n",
      "F1_micro     0.766108   0.744337  0.745219\n",
      "F1_macro     0.435556   0.409192  0.409656\n",
      "F1_weighted  0.751521   0.728482  0.729564\n",
      "\n",
=======
      "F1_micro     0.563989  0.557715\n",
      "F1_macro     0.496052  0.498791\n",
      "F1_weighted  0.560301  0.554790\n",
      "\n",
      "             score metric\n",
      "baseline  0.375149     F1\n",
      "imputed   0.354385     F1\n",
>>>>>>> 4450ffc4
      "\n",
      "Target Column: V15 - Necessary train time in seconds: 1.2283\n",
      "                train      test\n",
      "F1_micro     0.924350  0.676190\n",
      "F1_macro     0.922697  0.589984\n",
      "F1_weighted  0.925336  0.665240\n",
      "\n",
      "             baseline  corrupted   imputed\n",
      "F1_micro     0.766108   0.745219  0.746690\n",
      "F1_macro     0.435556   0.417176  0.421772\n",
      "F1_weighted  0.751521   0.730108  0.731307\n",
      "\n",
<<<<<<< HEAD
      "\n",
      "CPU times: user 25.6 s, sys: 1.33 s, total: 26.9 s\n",
      "Wall time: 26.1 s\n"
=======
      "CPU times: user 41.6 s, sys: 879 ms, total: 42.5 s\n",
      "Wall time: 39.6 s\n"
>>>>>>> 4450ffc4
     ]
    }
   ],
   "source": [
    "arguments = {\n",
    "    \"seed\": seed,\n",
    "    \"hyperparameter_grid_categorical_imputer\": {\n",
    "        \"n_estimators\": [50, 100]\n",
    "    },\n",
    "    \"hyperparameter_grid_numerical_imputer\": {\n",
    "        \"n_estimators\": [50, 100]\n",
    "    }\n",
    "}\n",
    "\n",
    "%time MultipleColumnsAllMissingEvaluator(task, 0.5, \"MCAR\", target_columns, ForestImputer, arguments).evaluate(3).report()"
   ]
  },
  {
   "cell_type": "markdown",
   "metadata": {},
   "source": [
    "## AutoKeras imputation"
   ]
  },
  {
   "cell_type": "code",
<<<<<<< HEAD
   "execution_count": 11,
   "metadata": {
    "collapsed": true,
    "jupyter": {
     "outputs_hidden": true
    }
   },
=======
   "execution_count": 9,
   "metadata": {},
>>>>>>> 4450ffc4
   "outputs": [
    {
     "name": "stdout",
     "output_type": "stream",
     "text": [
<<<<<<< HEAD
      "Trial 2 Complete [00h 00m 02s]\n",
      "val_accuracy: 0.10972850769758224\n",
=======
      "Trial 2 Complete [00h 00m 01s]\n",
      "val_accuracy: 0.018099548295140266\n",
>>>>>>> 4450ffc4
      "\n",
      "Best val_accuracy So Far: 0.12217194586992264\n",
      "Total elapsed time: 00h 00m 04s\n",
      "Epoch 1/2\n",
<<<<<<< HEAD
      "142/142 [==============================] - 0s 989us/step - loss: 16.3794 - accuracy: 0.0737\n",
      "Epoch 2/2\n",
      "142/142 [==============================] - 0s 991us/step - loss: 3.9249 - accuracy: 0.1010\n"
     ]
    },
    {
     "name": "stderr",
     "output_type": "stream",
     "text": [
      "[2021-03-05 17:31:39,965 - def_function.py:113  - WARNING - called_with_tracing]: 11 out of the last 11 calls to <function recreate_function.<locals>.restored_function_body at 0x7f9e6c4fd9d0> triggered tf.function retracing. Tracing is expensive and the excessive number of tracings could be due to (1) creating @tf.function repeatedly in a loop, (2) passing tensors with different shapes, (3) passing Python objects instead of tensors. For (1), please define your @tf.function outside of the loop. For (2), @tf.function has experimental_relax_shapes=True option that relaxes argument shapes that can avoid unnecessary retracing. For (3), please refer to https://www.tensorflow.org/guide/function#controlling_retracing and https://www.tensorflow.org/api_docs/python/tf/function for  more details.\n"
     ]
    },
    {
     "name": "stdout",
     "output_type": "stream",
     "text": [
      "[2021-03-05 17:31:39,965 - def_function.py:113  - WARNING - called_with_tracing]: 11 out of the last 11 calls to <function recreate_function.<locals>.restored_function_body at 0x7f9e6c4fd9d0> triggered tf.function retracing. Tracing is expensive and the excessive number of tracings could be due to (1) creating @tf.function repeatedly in a loop, (2) passing tensors with different shapes, (3) passing Python objects instead of tensors. For (1), please define your @tf.function outside of the loop. For (2), @tf.function has experimental_relax_shapes=True option that relaxes argument shapes that can avoid unnecessary retracing. For (3), please refer to https://www.tensorflow.org/guide/function#controlling_retracing and https://www.tensorflow.org/api_docs/python/tf/function for  more details.\n"
     ]
    },
    {
     "name": "stderr",
     "output_type": "stream",
     "text": [
      "[2021-03-05 17:31:39,971 - def_function.py:113  - WARNING - called_with_tracing]: 11 out of the last 11 calls to <function recreate_function.<locals>.restored_function_body at 0x7f9e6974b8b0> triggered tf.function retracing. Tracing is expensive and the excessive number of tracings could be due to (1) creating @tf.function repeatedly in a loop, (2) passing tensors with different shapes, (3) passing Python objects instead of tensors. For (1), please define your @tf.function outside of the loop. For (2), @tf.function has experimental_relax_shapes=True option that relaxes argument shapes that can avoid unnecessary retracing. For (3), please refer to https://www.tensorflow.org/guide/function#controlling_retracing and https://www.tensorflow.org/api_docs/python/tf/function for  more details.\n"
     ]
    },
    {
     "name": "stdout",
     "output_type": "stream",
     "text": [
      "[2021-03-05 17:31:39,971 - def_function.py:113  - WARNING - called_with_tracing]: 11 out of the last 11 calls to <function recreate_function.<locals>.restored_function_body at 0x7f9e6974b8b0> triggered tf.function retracing. Tracing is expensive and the excessive number of tracings could be due to (1) creating @tf.function repeatedly in a loop, (2) passing tensors with different shapes, (3) passing Python objects instead of tensors. For (1), please define your @tf.function outside of the loop. For (2), @tf.function has experimental_relax_shapes=True option that relaxes argument shapes that can avoid unnecessary retracing. For (3), please refer to https://www.tensorflow.org/guide/function#controlling_retracing and https://www.tensorflow.org/api_docs/python/tf/function for  more details.\n"
     ]
    },
    {
     "name": "stderr",
     "output_type": "stream",
     "text": [
      "[2021-03-05 17:31:39,977 - def_function.py:113  - WARNING - called_with_tracing]: 11 out of the last 11 calls to <function recreate_function.<locals>.restored_function_body at 0x7f9e6aa1ff70> triggered tf.function retracing. Tracing is expensive and the excessive number of tracings could be due to (1) creating @tf.function repeatedly in a loop, (2) passing tensors with different shapes, (3) passing Python objects instead of tensors. For (1), please define your @tf.function outside of the loop. For (2), @tf.function has experimental_relax_shapes=True option that relaxes argument shapes that can avoid unnecessary retracing. For (3), please refer to https://www.tensorflow.org/guide/function#controlling_retracing and https://www.tensorflow.org/api_docs/python/tf/function for  more details.\n"
     ]
    },
    {
     "name": "stdout",
     "output_type": "stream",
     "text": [
      "[2021-03-05 17:31:39,977 - def_function.py:113  - WARNING - called_with_tracing]: 11 out of the last 11 calls to <function recreate_function.<locals>.restored_function_body at 0x7f9e6aa1ff70> triggered tf.function retracing. Tracing is expensive and the excessive number of tracings could be due to (1) creating @tf.function repeatedly in a loop, (2) passing tensors with different shapes, (3) passing Python objects instead of tensors. For (1), please define your @tf.function outside of the loop. For (2), @tf.function has experimental_relax_shapes=True option that relaxes argument shapes that can avoid unnecessary retracing. For (3), please refer to https://www.tensorflow.org/guide/function#controlling_retracing and https://www.tensorflow.org/api_docs/python/tf/function for  more details.\n"
     ]
    },
    {
     "name": "stderr",
     "output_type": "stream",
     "text": [
      "[2021-03-05 17:31:39,983 - def_function.py:113  - WARNING - called_with_tracing]: 11 out of the last 11 calls to <function recreate_function.<locals>.restored_function_body at 0x7f9e6aa25c10> triggered tf.function retracing. Tracing is expensive and the excessive number of tracings could be due to (1) creating @tf.function repeatedly in a loop, (2) passing tensors with different shapes, (3) passing Python objects instead of tensors. For (1), please define your @tf.function outside of the loop. For (2), @tf.function has experimental_relax_shapes=True option that relaxes argument shapes that can avoid unnecessary retracing. For (3), please refer to https://www.tensorflow.org/guide/function#controlling_retracing and https://www.tensorflow.org/api_docs/python/tf/function for  more details.\n"
     ]
    },
    {
     "name": "stdout",
     "output_type": "stream",
     "text": [
      "[2021-03-05 17:31:39,983 - def_function.py:113  - WARNING - called_with_tracing]: 11 out of the last 11 calls to <function recreate_function.<locals>.restored_function_body at 0x7f9e6aa25c10> triggered tf.function retracing. Tracing is expensive and the excessive number of tracings could be due to (1) creating @tf.function repeatedly in a loop, (2) passing tensors with different shapes, (3) passing Python objects instead of tensors. For (1), please define your @tf.function outside of the loop. For (2), @tf.function has experimental_relax_shapes=True option that relaxes argument shapes that can avoid unnecessary retracing. For (3), please refer to https://www.tensorflow.org/guide/function#controlling_retracing and https://www.tensorflow.org/api_docs/python/tf/function for  more details.\n"
     ]
    },
    {
     "name": "stderr",
     "output_type": "stream",
     "text": [
      "[2021-03-05 17:31:39,989 - def_function.py:113  - WARNING - called_with_tracing]: 11 out of the last 11 calls to <function recreate_function.<locals>.restored_function_body at 0x7f9e6a82b550> triggered tf.function retracing. Tracing is expensive and the excessive number of tracings could be due to (1) creating @tf.function repeatedly in a loop, (2) passing tensors with different shapes, (3) passing Python objects instead of tensors. For (1), please define your @tf.function outside of the loop. For (2), @tf.function has experimental_relax_shapes=True option that relaxes argument shapes that can avoid unnecessary retracing. For (3), please refer to https://www.tensorflow.org/guide/function#controlling_retracing and https://www.tensorflow.org/api_docs/python/tf/function for  more details.\n"
     ]
    },
    {
     "name": "stdout",
     "output_type": "stream",
     "text": [
      "[2021-03-05 17:31:39,989 - def_function.py:113  - WARNING - called_with_tracing]: 11 out of the last 11 calls to <function recreate_function.<locals>.restored_function_body at 0x7f9e6a82b550> triggered tf.function retracing. Tracing is expensive and the excessive number of tracings could be due to (1) creating @tf.function repeatedly in a loop, (2) passing tensors with different shapes, (3) passing Python objects instead of tensors. For (1), please define your @tf.function outside of the loop. For (2), @tf.function has experimental_relax_shapes=True option that relaxes argument shapes that can avoid unnecessary retracing. For (3), please refer to https://www.tensorflow.org/guide/function#controlling_retracing and https://www.tensorflow.org/api_docs/python/tf/function for  more details.\n"
     ]
    },
    {
     "name": "stderr",
     "output_type": "stream",
     "text": [
      "[2021-03-05 17:31:39,997 - def_function.py:113  - WARNING - called_with_tracing]: 11 out of the last 11 calls to <function recreate_function.<locals>.restored_function_body at 0x7f9e6a82bdc0> triggered tf.function retracing. Tracing is expensive and the excessive number of tracings could be due to (1) creating @tf.function repeatedly in a loop, (2) passing tensors with different shapes, (3) passing Python objects instead of tensors. For (1), please define your @tf.function outside of the loop. For (2), @tf.function has experimental_relax_shapes=True option that relaxes argument shapes that can avoid unnecessary retracing. For (3), please refer to https://www.tensorflow.org/guide/function#controlling_retracing and https://www.tensorflow.org/api_docs/python/tf/function for  more details.\n"
     ]
    },
    {
     "name": "stdout",
     "output_type": "stream",
     "text": [
      "[2021-03-05 17:31:39,997 - def_function.py:113  - WARNING - called_with_tracing]: 11 out of the last 11 calls to <function recreate_function.<locals>.restored_function_body at 0x7f9e6a82bdc0> triggered tf.function retracing. Tracing is expensive and the excessive number of tracings could be due to (1) creating @tf.function repeatedly in a loop, (2) passing tensors with different shapes, (3) passing Python objects instead of tensors. For (1), please define your @tf.function outside of the loop. For (2), @tf.function has experimental_relax_shapes=True option that relaxes argument shapes that can avoid unnecessary retracing. For (3), please refer to https://www.tensorflow.org/guide/function#controlling_retracing and https://www.tensorflow.org/api_docs/python/tf/function for  more details.\n"
     ]
    },
    {
     "name": "stderr",
     "output_type": "stream",
     "text": [
      "[2021-03-05 17:31:40,003 - def_function.py:113  - WARNING - called_with_tracing]: 11 out of the last 11 calls to <function recreate_function.<locals>.restored_function_body at 0x7f9e68febca0> triggered tf.function retracing. Tracing is expensive and the excessive number of tracings could be due to (1) creating @tf.function repeatedly in a loop, (2) passing tensors with different shapes, (3) passing Python objects instead of tensors. For (1), please define your @tf.function outside of the loop. For (2), @tf.function has experimental_relax_shapes=True option that relaxes argument shapes that can avoid unnecessary retracing. For (3), please refer to https://www.tensorflow.org/guide/function#controlling_retracing and https://www.tensorflow.org/api_docs/python/tf/function for  more details.\n"
     ]
    },
    {
     "name": "stdout",
     "output_type": "stream",
     "text": [
      "[2021-03-05 17:31:40,003 - def_function.py:113  - WARNING - called_with_tracing]: 11 out of the last 11 calls to <function recreate_function.<locals>.restored_function_body at 0x7f9e68febca0> triggered tf.function retracing. Tracing is expensive and the excessive number of tracings could be due to (1) creating @tf.function repeatedly in a loop, (2) passing tensors with different shapes, (3) passing Python objects instead of tensors. For (1), please define your @tf.function outside of the loop. For (2), @tf.function has experimental_relax_shapes=True option that relaxes argument shapes that can avoid unnecessary retracing. For (3), please refer to https://www.tensorflow.org/guide/function#controlling_retracing and https://www.tensorflow.org/api_docs/python/tf/function for  more details.\n"
     ]
    },
    {
     "name": "stderr",
     "output_type": "stream",
     "text": [
      "[2021-03-05 17:31:40,011 - def_function.py:113  - WARNING - called_with_tracing]: 11 out of the last 11 calls to <function recreate_function.<locals>.restored_function_body at 0x7f9e6c4fdd30> triggered tf.function retracing. Tracing is expensive and the excessive number of tracings could be due to (1) creating @tf.function repeatedly in a loop, (2) passing tensors with different shapes, (3) passing Python objects instead of tensors. For (1), please define your @tf.function outside of the loop. For (2), @tf.function has experimental_relax_shapes=True option that relaxes argument shapes that can avoid unnecessary retracing. For (3), please refer to https://www.tensorflow.org/guide/function#controlling_retracing and https://www.tensorflow.org/api_docs/python/tf/function for  more details.\n"
     ]
    },
    {
     "name": "stdout",
     "output_type": "stream",
     "text": [
      "[2021-03-05 17:31:40,011 - def_function.py:113  - WARNING - called_with_tracing]: 11 out of the last 11 calls to <function recreate_function.<locals>.restored_function_body at 0x7f9e6c4fdd30> triggered tf.function retracing. Tracing is expensive and the excessive number of tracings could be due to (1) creating @tf.function repeatedly in a loop, (2) passing tensors with different shapes, (3) passing Python objects instead of tensors. For (1), please define your @tf.function outside of the loop. For (2), @tf.function has experimental_relax_shapes=True option that relaxes argument shapes that can avoid unnecessary retracing. For (3), please refer to https://www.tensorflow.org/guide/function#controlling_retracing and https://www.tensorflow.org/api_docs/python/tf/function for  more details.\n"
     ]
    },
    {
     "name": "stderr",
     "output_type": "stream",
     "text": [
      "[2021-03-05 17:31:40,018 - def_function.py:113  - WARNING - called_with_tracing]: 11 out of the last 11 calls to <function recreate_function.<locals>.restored_function_body at 0x7f9e6974b700> triggered tf.function retracing. Tracing is expensive and the excessive number of tracings could be due to (1) creating @tf.function repeatedly in a loop, (2) passing tensors with different shapes, (3) passing Python objects instead of tensors. For (1), please define your @tf.function outside of the loop. For (2), @tf.function has experimental_relax_shapes=True option that relaxes argument shapes that can avoid unnecessary retracing. For (3), please refer to https://www.tensorflow.org/guide/function#controlling_retracing and https://www.tensorflow.org/api_docs/python/tf/function for  more details.\n"
     ]
    },
    {
     "name": "stdout",
     "output_type": "stream",
     "text": [
      "[2021-03-05 17:31:40,018 - def_function.py:113  - WARNING - called_with_tracing]: 11 out of the last 11 calls to <function recreate_function.<locals>.restored_function_body at 0x7f9e6974b700> triggered tf.function retracing. Tracing is expensive and the excessive number of tracings could be due to (1) creating @tf.function repeatedly in a loop, (2) passing tensors with different shapes, (3) passing Python objects instead of tensors. For (1), please define your @tf.function outside of the loop. For (2), @tf.function has experimental_relax_shapes=True option that relaxes argument shapes that can avoid unnecessary retracing. For (3), please refer to https://www.tensorflow.org/guide/function#controlling_retracing and https://www.tensorflow.org/api_docs/python/tf/function for  more details.\n"
     ]
    },
    {
     "name": "stderr",
     "output_type": "stream",
     "text": [
      "[2021-03-05 17:31:40,025 - def_function.py:113  - WARNING - called_with_tracing]: 11 out of the last 11 calls to <function recreate_function.<locals>.restored_function_body at 0x7f9e68b714c0> triggered tf.function retracing. Tracing is expensive and the excessive number of tracings could be due to (1) creating @tf.function repeatedly in a loop, (2) passing tensors with different shapes, (3) passing Python objects instead of tensors. For (1), please define your @tf.function outside of the loop. For (2), @tf.function has experimental_relax_shapes=True option that relaxes argument shapes that can avoid unnecessary retracing. For (3), please refer to https://www.tensorflow.org/guide/function#controlling_retracing and https://www.tensorflow.org/api_docs/python/tf/function for  more details.\n"
     ]
    },
    {
     "name": "stdout",
     "output_type": "stream",
     "text": [
      "[2021-03-05 17:31:40,025 - def_function.py:113  - WARNING - called_with_tracing]: 11 out of the last 11 calls to <function recreate_function.<locals>.restored_function_body at 0x7f9e68b714c0> triggered tf.function retracing. Tracing is expensive and the excessive number of tracings could be due to (1) creating @tf.function repeatedly in a loop, (2) passing tensors with different shapes, (3) passing Python objects instead of tensors. For (1), please define your @tf.function outside of the loop. For (2), @tf.function has experimental_relax_shapes=True option that relaxes argument shapes that can avoid unnecessary retracing. For (3), please refer to https://www.tensorflow.org/guide/function#controlling_retracing and https://www.tensorflow.org/api_docs/python/tf/function for  more details.\n"
=======
      "71/71 [==============================] - 0s 970us/step - loss: 7.4049 - accuracy: 0.0600\n",
      "Epoch 2/2\n",
      "71/71 [==============================] - 0s 960us/step - loss: 7.0442 - accuracy: 0.0598\n",
      "Evaluation result contains 3 target columns: V2, V4, V15\n",
      "All are in a round-robin fashion imputed and performances are as follows:\n",
      "\n",
      "Target Column: V2\n",
      "            train         test\n",
      "MAE     28.337478    28.169789\n",
      "MSE   1235.516494  1239.920704\n",
      "RMSE    35.139482    35.199894\n",
      "\n",
      "             score metric\n",
      "baseline  0.375149     F1\n",
      "imputed   0.334275     F1\n",
      "\n",
      "\n",
      "Target Column: V4\n",
      "                train      test\n",
      "F1_micro     0.593998  0.617197\n",
      "F1_macro     0.372923  0.392269\n",
      "F1_weighted  0.520305  0.550621\n",
      "\n",
      "             score metric\n",
      "baseline  0.375149     F1\n",
      "imputed   0.347820     F1\n",
      "\n",
      "\n",
      "Target Column: V15\n",
      "                train      test\n",
      "F1_micro     0.123419  0.136042\n",
      "F1_macro     0.047064  0.047856\n",
      "F1_weighted  0.080608  0.086918\n",
      "\n",
      "             score metric\n",
      "baseline  0.375149     F1\n",
      "imputed   0.350456     F1\n",
      "\n",
      "\n",
      "CPU times: user 1min 47s, sys: 4.81 s, total: 1min 52s\n",
      "Wall time: 1min 45s\n"
>>>>>>> 4450ffc4
     ]
    }
   ],
   "source": [
    "arguments = {\n",
    "    \"seed\": seed,\n",
    "    'max_trials': 2,\n",
    "    'tuner': 'greedy',\n",
    "    'validation_split': 0.1,\n",
    "    'epochs': 2\n",
    "}\n",
    "\n",
    "%time Evaluator(task, missing_values, AutoKerasImputer, arguments).evaluate(3).report()"
   ]
  },
  {
   "cell_type": "markdown",
   "metadata": {},
   "source": [
    "## GAIN imputation"
   ]
  },
  {
   "cell_type": "code",
   "execution_count": 10,
   "metadata": {},
   "outputs": [
    {
     "name": "stderr",
     "output_type": "stream",
     "text": [
<<<<<<< HEAD
      "[2021-03-05 17:31:40,031 - def_function.py:113  - WARNING - called_with_tracing]: 11 out of the last 11 calls to <function recreate_function.<locals>.restored_function_body at 0x7f9e6c4fd820> triggered tf.function retracing. Tracing is expensive and the excessive number of tracings could be due to (1) creating @tf.function repeatedly in a loop, (2) passing tensors with different shapes, (3) passing Python objects instead of tensors. For (1), please define your @tf.function outside of the loop. For (2), @tf.function has experimental_relax_shapes=True option that relaxes argument shapes that can avoid unnecessary retracing. For (3), please refer to https://www.tensorflow.org/guide/function#controlling_retracing and https://www.tensorflow.org/api_docs/python/tf/function for  more details.\n"
=======
      "\u001b[33m[W 2021-03-10 14:56:01,320]\u001b[0m Trial 0 failed, because the objective function returned nan.\u001b[0m\n",
      "\u001b[33m[W 2021-03-10 14:59:25,885]\u001b[0m Trial 8 failed, because the objective function returned nan.\u001b[0m\n",
      "\u001b[33m[W 2021-03-10 14:59:55,813]\u001b[0m Trial 23 failed, because the objective function returned nan.\u001b[0m\n",
      "\u001b[33m[W 2021-03-10 15:02:06,940]\u001b[0m Trial 25 failed, because the objective function returned nan.\u001b[0m\n"
>>>>>>> 4450ffc4
     ]
    },
    {
     "name": "stdout",
     "output_type": "stream",
     "text": [
<<<<<<< HEAD
      "[2021-03-05 17:31:40,031 - def_function.py:113  - WARNING - called_with_tracing]: 11 out of the last 11 calls to <function recreate_function.<locals>.restored_function_body at 0x7f9e6c4fd820> triggered tf.function retracing. Tracing is expensive and the excessive number of tracings could be due to (1) creating @tf.function repeatedly in a loop, (2) passing tensors with different shapes, (3) passing Python objects instead of tensors. For (1), please define your @tf.function outside of the loop. For (2), @tf.function has experimental_relax_shapes=True option that relaxes argument shapes that can avoid unnecessary retracing. For (3), please refer to https://www.tensorflow.org/guide/function#controlling_retracing and https://www.tensorflow.org/api_docs/python/tf/function for  more details.\n"
     ]
    },
    {
     "name": "stderr",
     "output_type": "stream",
     "text": [
      "[2021-03-05 17:31:40,037 - def_function.py:113  - WARNING - called_with_tracing]: 11 out of the last 11 calls to <function recreate_function.<locals>.restored_function_body at 0x7f9e6aa25dc0> triggered tf.function retracing. Tracing is expensive and the excessive number of tracings could be due to (1) creating @tf.function repeatedly in a loop, (2) passing tensors with different shapes, (3) passing Python objects instead of tensors. For (1), please define your @tf.function outside of the loop. For (2), @tf.function has experimental_relax_shapes=True option that relaxes argument shapes that can avoid unnecessary retracing. For (3), please refer to https://www.tensorflow.org/guide/function#controlling_retracing and https://www.tensorflow.org/api_docs/python/tf/function for  more details.\n"
=======
      "Evaluation result contains 3 target columns: V2, V4, V15\n",
      "All are in a round-robin fashion imputed and performances are as follows:\n",
      "\n",
      "Target Column: V2\n",
      "            train         test\n",
      "MAE     30.993606    31.073061\n",
      "MSE   1567.326846  1553.833452\n",
      "RMSE    39.585823    39.411223\n",
      "\n",
      "             score metric\n",
      "baseline  0.375149     F1\n",
      "imputed   0.356433     F1\n",
      "\n",
      "\n",
      "Target Column: V4\n",
      "                train      test\n",
      "F1_micro     0.875993  0.887515\n",
      "F1_macro     0.693090  0.688986\n",
      "F1_weighted  0.847361  0.858961\n",
      "\n",
      "             score metric\n",
      "baseline  0.375149     F1\n",
      "imputed   0.354751     F1\n",
      "\n",
      "\n",
      "Target Column: V15\n",
      "                train      test\n",
      "F1_micro     0.063254  0.059482\n",
      "F1_macro     0.035009  0.030950\n",
      "F1_weighted  0.045970  0.043272\n",
      "\n",
      "             score metric\n",
      "baseline  0.375149     F1\n",
      "imputed   0.356033     F1\n",
      "\n",
      "\n",
      "CPU times: user 12min 40s, sys: 2min 20s, total: 15min\n",
      "Wall time: 9min 33s\n"
>>>>>>> 4450ffc4
     ]
    }
   ],
   "source": [
    "arguments = {\n",
    "    \"seed\": seed,\n",
    "    \"hyperparameter_grid\": {\n",
    "        \"gain\": {\n",
    "            \"alpha\": [80, 120],\n",
    "            \"hint_rate\": [0.5, 0.9],\n",
    "            \"noise\": [0.001, 0.1]\n",
    "        },\n",
    "        \"training\": {\n",
    "            \"batch_size\": [64, 256],\n",
    "            \"epochs\": [5, 15]\n",
    "        }\n",
    "    }\n",
    "}\n",
    "\n",
    "%time Evaluator(task, missing_values, GAINImputer, arguments).evaluate(3).report()"
   ]
  },
  {
   "cell_type": "markdown",
   "metadata": {},
   "source": [
    "## VAE imputation"
   ]
  },
  {
   "cell_type": "code",
   "execution_count": 11,
   "metadata": {},
   "outputs": [
    {
     "name": "stdout",
     "output_type": "stream",
     "text": [
<<<<<<< HEAD
      "[2021-03-05 17:31:40,037 - def_function.py:113  - WARNING - called_with_tracing]: 11 out of the last 11 calls to <function recreate_function.<locals>.restored_function_body at 0x7f9e6aa25dc0> triggered tf.function retracing. Tracing is expensive and the excessive number of tracings could be due to (1) creating @tf.function repeatedly in a loop, (2) passing tensors with different shapes, (3) passing Python objects instead of tensors. For (1), please define your @tf.function outside of the loop. For (2), @tf.function has experimental_relax_shapes=True option that relaxes argument shapes that can avoid unnecessary retracing. For (3), please refer to https://www.tensorflow.org/guide/function#controlling_retracing and https://www.tensorflow.org/api_docs/python/tf/function for  more details.\n"
     ]
    },
    {
     "name": "stderr",
     "output_type": "stream",
     "text": [
      "[2021-03-05 17:31:40,043 - def_function.py:113  - WARNING - called_with_tracing]: 11 out of the last 11 calls to <function recreate_function.<locals>.restored_function_body at 0x7f9e685f4550> triggered tf.function retracing. Tracing is expensive and the excessive number of tracings could be due to (1) creating @tf.function repeatedly in a loop, (2) passing tensors with different shapes, (3) passing Python objects instead of tensors. For (1), please define your @tf.function outside of the loop. For (2), @tf.function has experimental_relax_shapes=True option that relaxes argument shapes that can avoid unnecessary retracing. For (3), please refer to https://www.tensorflow.org/guide/function#controlling_retracing and https://www.tensorflow.org/api_docs/python/tf/function for  more details.\n"
     ]
    },
    {
     "name": "stdout",
     "output_type": "stream",
     "text": [
      "[2021-03-05 17:31:40,043 - def_function.py:113  - WARNING - called_with_tracing]: 11 out of the last 11 calls to <function recreate_function.<locals>.restored_function_body at 0x7f9e685f4550> triggered tf.function retracing. Tracing is expensive and the excessive number of tracings could be due to (1) creating @tf.function repeatedly in a loop, (2) passing tensors with different shapes, (3) passing Python objects instead of tensors. For (1), please define your @tf.function outside of the loop. For (2), @tf.function has experimental_relax_shapes=True option that relaxes argument shapes that can avoid unnecessary retracing. For (3), please refer to https://www.tensorflow.org/guide/function#controlling_retracing and https://www.tensorflow.org/api_docs/python/tf/function for  more details.\n"
     ]
    },
    {
     "name": "stderr",
     "output_type": "stream",
     "text": [
      "[2021-03-05 17:31:40,049 - def_function.py:113  - WARNING - called_with_tracing]: 11 out of the last 11 calls to <function recreate_function.<locals>.restored_function_body at 0x7f9e6a8d1ee0> triggered tf.function retracing. Tracing is expensive and the excessive number of tracings could be due to (1) creating @tf.function repeatedly in a loop, (2) passing tensors with different shapes, (3) passing Python objects instead of tensors. For (1), please define your @tf.function outside of the loop. For (2), @tf.function has experimental_relax_shapes=True option that relaxes argument shapes that can avoid unnecessary retracing. For (3), please refer to https://www.tensorflow.org/guide/function#controlling_retracing and https://www.tensorflow.org/api_docs/python/tf/function for  more details.\n"
     ]
    },
    {
     "name": "stdout",
     "output_type": "stream",
     "text": [
      "[2021-03-05 17:31:40,049 - def_function.py:113  - WARNING - called_with_tracing]: 11 out of the last 11 calls to <function recreate_function.<locals>.restored_function_body at 0x7f9e6a8d1ee0> triggered tf.function retracing. Tracing is expensive and the excessive number of tracings could be due to (1) creating @tf.function repeatedly in a loop, (2) passing tensors with different shapes, (3) passing Python objects instead of tensors. For (1), please define your @tf.function outside of the loop. For (2), @tf.function has experimental_relax_shapes=True option that relaxes argument shapes that can avoid unnecessary retracing. For (3), please refer to https://www.tensorflow.org/guide/function#controlling_retracing and https://www.tensorflow.org/api_docs/python/tf/function for  more details.\n"
     ]
    },
    {
     "name": "stderr",
     "output_type": "stream",
     "text": [
      "[2021-03-05 17:31:40,055 - def_function.py:113  - WARNING - called_with_tracing]: 11 out of the last 11 calls to <function recreate_function.<locals>.restored_function_body at 0x7f9e6aa1f0d0> triggered tf.function retracing. Tracing is expensive and the excessive number of tracings could be due to (1) creating @tf.function repeatedly in a loop, (2) passing tensors with different shapes, (3) passing Python objects instead of tensors. For (1), please define your @tf.function outside of the loop. For (2), @tf.function has experimental_relax_shapes=True option that relaxes argument shapes that can avoid unnecessary retracing. For (3), please refer to https://www.tensorflow.org/guide/function#controlling_retracing and https://www.tensorflow.org/api_docs/python/tf/function for  more details.\n"
     ]
    },
    {
     "name": "stdout",
     "output_type": "stream",
     "text": [
      "[2021-03-05 17:31:40,055 - def_function.py:113  - WARNING - called_with_tracing]: 11 out of the last 11 calls to <function recreate_function.<locals>.restored_function_body at 0x7f9e6aa1f0d0> triggered tf.function retracing. Tracing is expensive and the excessive number of tracings could be due to (1) creating @tf.function repeatedly in a loop, (2) passing tensors with different shapes, (3) passing Python objects instead of tensors. For (1), please define your @tf.function outside of the loop. For (2), @tf.function has experimental_relax_shapes=True option that relaxes argument shapes that can avoid unnecessary retracing. For (3), please refer to https://www.tensorflow.org/guide/function#controlling_retracing and https://www.tensorflow.org/api_docs/python/tf/function for  more details.\n"
     ]
    },
    {
     "name": "stderr",
     "output_type": "stream",
     "text": [
      "[2021-03-05 17:31:40,833 - def_function.py:113  - WARNING - called_with_tracing]: 11 out of the last 11 calls to <function recreate_function.<locals>.restored_function_body at 0x7f9e6812a160> triggered tf.function retracing. Tracing is expensive and the excessive number of tracings could be due to (1) creating @tf.function repeatedly in a loop, (2) passing tensors with different shapes, (3) passing Python objects instead of tensors. For (1), please define your @tf.function outside of the loop. For (2), @tf.function has experimental_relax_shapes=True option that relaxes argument shapes that can avoid unnecessary retracing. For (3), please refer to https://www.tensorflow.org/guide/function#controlling_retracing and https://www.tensorflow.org/api_docs/python/tf/function for  more details.\n"
     ]
    },
    {
     "name": "stdout",
     "output_type": "stream",
     "text": [
      "[2021-03-05 17:31:40,833 - def_function.py:113  - WARNING - called_with_tracing]: 11 out of the last 11 calls to <function recreate_function.<locals>.restored_function_body at 0x7f9e6812a160> triggered tf.function retracing. Tracing is expensive and the excessive number of tracings could be due to (1) creating @tf.function repeatedly in a loop, (2) passing tensors with different shapes, (3) passing Python objects instead of tensors. For (1), please define your @tf.function outside of the loop. For (2), @tf.function has experimental_relax_shapes=True option that relaxes argument shapes that can avoid unnecessary retracing. For (3), please refer to https://www.tensorflow.org/guide/function#controlling_retracing and https://www.tensorflow.org/api_docs/python/tf/function for  more details.\n"
     ]
    },
    {
     "name": "stderr",
     "output_type": "stream",
     "text": [
      "[2021-03-05 17:31:40,839 - def_function.py:113  - WARNING - called_with_tracing]: 11 out of the last 11 calls to <function recreate_function.<locals>.restored_function_body at 0x7f9e68135d30> triggered tf.function retracing. Tracing is expensive and the excessive number of tracings could be due to (1) creating @tf.function repeatedly in a loop, (2) passing tensors with different shapes, (3) passing Python objects instead of tensors. For (1), please define your @tf.function outside of the loop. For (2), @tf.function has experimental_relax_shapes=True option that relaxes argument shapes that can avoid unnecessary retracing. For (3), please refer to https://www.tensorflow.org/guide/function#controlling_retracing and https://www.tensorflow.org/api_docs/python/tf/function for  more details.\n"
     ]
    },
    {
     "name": "stdout",
     "output_type": "stream",
     "text": [
      "[2021-03-05 17:31:40,839 - def_function.py:113  - WARNING - called_with_tracing]: 11 out of the last 11 calls to <function recreate_function.<locals>.restored_function_body at 0x7f9e68135d30> triggered tf.function retracing. Tracing is expensive and the excessive number of tracings could be due to (1) creating @tf.function repeatedly in a loop, (2) passing tensors with different shapes, (3) passing Python objects instead of tensors. For (1), please define your @tf.function outside of the loop. For (2), @tf.function has experimental_relax_shapes=True option that relaxes argument shapes that can avoid unnecessary retracing. For (3), please refer to https://www.tensorflow.org/guide/function#controlling_retracing and https://www.tensorflow.org/api_docs/python/tf/function for  more details.\n"
     ]
    },
    {
     "name": "stderr",
     "output_type": "stream",
     "text": [
      "[2021-03-05 17:31:40,844 - def_function.py:113  - WARNING - called_with_tracing]: 11 out of the last 11 calls to <function recreate_function.<locals>.restored_function_body at 0x7f9e6c28b700> triggered tf.function retracing. Tracing is expensive and the excessive number of tracings could be due to (1) creating @tf.function repeatedly in a loop, (2) passing tensors with different shapes, (3) passing Python objects instead of tensors. For (1), please define your @tf.function outside of the loop. For (2), @tf.function has experimental_relax_shapes=True option that relaxes argument shapes that can avoid unnecessary retracing. For (3), please refer to https://www.tensorflow.org/guide/function#controlling_retracing and https://www.tensorflow.org/api_docs/python/tf/function for  more details.\n"
     ]
    },
    {
     "name": "stdout",
     "output_type": "stream",
     "text": [
      "[2021-03-05 17:31:40,844 - def_function.py:113  - WARNING - called_with_tracing]: 11 out of the last 11 calls to <function recreate_function.<locals>.restored_function_body at 0x7f9e6c28b700> triggered tf.function retracing. Tracing is expensive and the excessive number of tracings could be due to (1) creating @tf.function repeatedly in a loop, (2) passing tensors with different shapes, (3) passing Python objects instead of tensors. For (1), please define your @tf.function outside of the loop. For (2), @tf.function has experimental_relax_shapes=True option that relaxes argument shapes that can avoid unnecessary retracing. For (3), please refer to https://www.tensorflow.org/guide/function#controlling_retracing and https://www.tensorflow.org/api_docs/python/tf/function for  more details.\n"
     ]
    },
    {
     "name": "stderr",
     "output_type": "stream",
     "text": [
      "[2021-03-05 17:31:40,851 - def_function.py:113  - WARNING - called_with_tracing]: 11 out of the last 11 calls to <function recreate_function.<locals>.restored_function_body at 0x7f9e6c2a9160> triggered tf.function retracing. Tracing is expensive and the excessive number of tracings could be due to (1) creating @tf.function repeatedly in a loop, (2) passing tensors with different shapes, (3) passing Python objects instead of tensors. For (1), please define your @tf.function outside of the loop. For (2), @tf.function has experimental_relax_shapes=True option that relaxes argument shapes that can avoid unnecessary retracing. For (3), please refer to https://www.tensorflow.org/guide/function#controlling_retracing and https://www.tensorflow.org/api_docs/python/tf/function for  more details.\n"
     ]
    },
    {
     "name": "stdout",
     "output_type": "stream",
     "text": [
      "[2021-03-05 17:31:40,851 - def_function.py:113  - WARNING - called_with_tracing]: 11 out of the last 11 calls to <function recreate_function.<locals>.restored_function_body at 0x7f9e6c2a9160> triggered tf.function retracing. Tracing is expensive and the excessive number of tracings could be due to (1) creating @tf.function repeatedly in a loop, (2) passing tensors with different shapes, (3) passing Python objects instead of tensors. For (1), please define your @tf.function outside of the loop. For (2), @tf.function has experimental_relax_shapes=True option that relaxes argument shapes that can avoid unnecessary retracing. For (3), please refer to https://www.tensorflow.org/guide/function#controlling_retracing and https://www.tensorflow.org/api_docs/python/tf/function for  more details.\n"
     ]
    },
    {
     "name": "stderr",
     "output_type": "stream",
     "text": [
      "[2021-03-05 17:31:40,857 - def_function.py:113  - WARNING - called_with_tracing]: 11 out of the last 11 calls to <function recreate_function.<locals>.restored_function_body at 0x7f9e6c2b4940> triggered tf.function retracing. Tracing is expensive and the excessive number of tracings could be due to (1) creating @tf.function repeatedly in a loop, (2) passing tensors with different shapes, (3) passing Python objects instead of tensors. For (1), please define your @tf.function outside of the loop. For (2), @tf.function has experimental_relax_shapes=True option that relaxes argument shapes that can avoid unnecessary retracing. For (3), please refer to https://www.tensorflow.org/guide/function#controlling_retracing and https://www.tensorflow.org/api_docs/python/tf/function for  more details.\n"
     ]
    },
    {
     "name": "stdout",
     "output_type": "stream",
     "text": [
      "[2021-03-05 17:31:40,857 - def_function.py:113  - WARNING - called_with_tracing]: 11 out of the last 11 calls to <function recreate_function.<locals>.restored_function_body at 0x7f9e6c2b4940> triggered tf.function retracing. Tracing is expensive and the excessive number of tracings could be due to (1) creating @tf.function repeatedly in a loop, (2) passing tensors with different shapes, (3) passing Python objects instead of tensors. For (1), please define your @tf.function outside of the loop. For (2), @tf.function has experimental_relax_shapes=True option that relaxes argument shapes that can avoid unnecessary retracing. For (3), please refer to https://www.tensorflow.org/guide/function#controlling_retracing and https://www.tensorflow.org/api_docs/python/tf/function for  more details.\n"
     ]
    },
    {
     "name": "stderr",
     "output_type": "stream",
     "text": [
      "[2021-03-05 17:31:40,863 - def_function.py:113  - WARNING - called_with_tracing]: 11 out of the last 11 calls to <function recreate_function.<locals>.restored_function_body at 0x7f9e6812aaf0> triggered tf.function retracing. Tracing is expensive and the excessive number of tracings could be due to (1) creating @tf.function repeatedly in a loop, (2) passing tensors with different shapes, (3) passing Python objects instead of tensors. For (1), please define your @tf.function outside of the loop. For (2), @tf.function has experimental_relax_shapes=True option that relaxes argument shapes that can avoid unnecessary retracing. For (3), please refer to https://www.tensorflow.org/guide/function#controlling_retracing and https://www.tensorflow.org/api_docs/python/tf/function for  more details.\n"
     ]
    },
    {
     "name": "stdout",
     "output_type": "stream",
     "text": [
      "[2021-03-05 17:31:40,863 - def_function.py:113  - WARNING - called_with_tracing]: 11 out of the last 11 calls to <function recreate_function.<locals>.restored_function_body at 0x7f9e6812aaf0> triggered tf.function retracing. Tracing is expensive and the excessive number of tracings could be due to (1) creating @tf.function repeatedly in a loop, (2) passing tensors with different shapes, (3) passing Python objects instead of tensors. For (1), please define your @tf.function outside of the loop. For (2), @tf.function has experimental_relax_shapes=True option that relaxes argument shapes that can avoid unnecessary retracing. For (3), please refer to https://www.tensorflow.org/guide/function#controlling_retracing and https://www.tensorflow.org/api_docs/python/tf/function for  more details.\n"
     ]
    },
    {
     "name": "stderr",
     "output_type": "stream",
     "text": [
      "[2021-03-05 17:31:40,868 - def_function.py:113  - WARNING - called_with_tracing]: 11 out of the last 11 calls to <function recreate_function.<locals>.restored_function_body at 0x7f9e6c29ca60> triggered tf.function retracing. Tracing is expensive and the excessive number of tracings could be due to (1) creating @tf.function repeatedly in a loop, (2) passing tensors with different shapes, (3) passing Python objects instead of tensors. For (1), please define your @tf.function outside of the loop. For (2), @tf.function has experimental_relax_shapes=True option that relaxes argument shapes that can avoid unnecessary retracing. For (3), please refer to https://www.tensorflow.org/guide/function#controlling_retracing and https://www.tensorflow.org/api_docs/python/tf/function for  more details.\n"
     ]
    },
    {
     "name": "stdout",
     "output_type": "stream",
     "text": [
      "[2021-03-05 17:31:40,868 - def_function.py:113  - WARNING - called_with_tracing]: 11 out of the last 11 calls to <function recreate_function.<locals>.restored_function_body at 0x7f9e6c29ca60> triggered tf.function retracing. Tracing is expensive and the excessive number of tracings could be due to (1) creating @tf.function repeatedly in a loop, (2) passing tensors with different shapes, (3) passing Python objects instead of tensors. For (1), please define your @tf.function outside of the loop. For (2), @tf.function has experimental_relax_shapes=True option that relaxes argument shapes that can avoid unnecessary retracing. For (3), please refer to https://www.tensorflow.org/guide/function#controlling_retracing and https://www.tensorflow.org/api_docs/python/tf/function for  more details.\n"
     ]
    },
    {
     "name": "stderr",
     "output_type": "stream",
     "text": [
      "[2021-03-05 17:31:40,874 - def_function.py:113  - WARNING - called_with_tracing]: 11 out of the last 11 calls to <function recreate_function.<locals>.restored_function_body at 0x7f9e6c2a9af0> triggered tf.function retracing. Tracing is expensive and the excessive number of tracings could be due to (1) creating @tf.function repeatedly in a loop, (2) passing tensors with different shapes, (3) passing Python objects instead of tensors. For (1), please define your @tf.function outside of the loop. For (2), @tf.function has experimental_relax_shapes=True option that relaxes argument shapes that can avoid unnecessary retracing. For (3), please refer to https://www.tensorflow.org/guide/function#controlling_retracing and https://www.tensorflow.org/api_docs/python/tf/function for  more details.\n"
     ]
    },
    {
     "name": "stdout",
     "output_type": "stream",
     "text": [
      "[2021-03-05 17:31:40,874 - def_function.py:113  - WARNING - called_with_tracing]: 11 out of the last 11 calls to <function recreate_function.<locals>.restored_function_body at 0x7f9e6c2a9af0> triggered tf.function retracing. Tracing is expensive and the excessive number of tracings could be due to (1) creating @tf.function repeatedly in a loop, (2) passing tensors with different shapes, (3) passing Python objects instead of tensors. For (1), please define your @tf.function outside of the loop. For (2), @tf.function has experimental_relax_shapes=True option that relaxes argument shapes that can avoid unnecessary retracing. For (3), please refer to https://www.tensorflow.org/guide/function#controlling_retracing and https://www.tensorflow.org/api_docs/python/tf/function for  more details.\n"
     ]
    },
    {
     "name": "stderr",
     "output_type": "stream",
     "text": [
      "[2021-03-05 17:31:40,880 - def_function.py:113  - WARNING - called_with_tracing]: 11 out of the last 11 calls to <function recreate_function.<locals>.restored_function_body at 0x7f9e6c2a95e0> triggered tf.function retracing. Tracing is expensive and the excessive number of tracings could be due to (1) creating @tf.function repeatedly in a loop, (2) passing tensors with different shapes, (3) passing Python objects instead of tensors. For (1), please define your @tf.function outside of the loop. For (2), @tf.function has experimental_relax_shapes=True option that relaxes argument shapes that can avoid unnecessary retracing. For (3), please refer to https://www.tensorflow.org/guide/function#controlling_retracing and https://www.tensorflow.org/api_docs/python/tf/function for  more details.\n"
     ]
    },
    {
     "name": "stdout",
     "output_type": "stream",
     "text": [
      "[2021-03-05 17:31:40,880 - def_function.py:113  - WARNING - called_with_tracing]: 11 out of the last 11 calls to <function recreate_function.<locals>.restored_function_body at 0x7f9e6c2a95e0> triggered tf.function retracing. Tracing is expensive and the excessive number of tracings could be due to (1) creating @tf.function repeatedly in a loop, (2) passing tensors with different shapes, (3) passing Python objects instead of tensors. For (1), please define your @tf.function outside of the loop. For (2), @tf.function has experimental_relax_shapes=True option that relaxes argument shapes that can avoid unnecessary retracing. For (3), please refer to https://www.tensorflow.org/guide/function#controlling_retracing and https://www.tensorflow.org/api_docs/python/tf/function for  more details.\n"
     ]
    },
    {
     "name": "stderr",
     "output_type": "stream",
     "text": [
      "[2021-03-05 17:31:40,886 - def_function.py:113  - WARNING - called_with_tracing]: 11 out of the last 11 calls to <function recreate_function.<locals>.restored_function_body at 0x7f9e6c29c1f0> triggered tf.function retracing. Tracing is expensive and the excessive number of tracings could be due to (1) creating @tf.function repeatedly in a loop, (2) passing tensors with different shapes, (3) passing Python objects instead of tensors. For (1), please define your @tf.function outside of the loop. For (2), @tf.function has experimental_relax_shapes=True option that relaxes argument shapes that can avoid unnecessary retracing. For (3), please refer to https://www.tensorflow.org/guide/function#controlling_retracing and https://www.tensorflow.org/api_docs/python/tf/function for  more details.\n"
     ]
    },
    {
     "name": "stdout",
     "output_type": "stream",
     "text": [
      "[2021-03-05 17:31:40,886 - def_function.py:113  - WARNING - called_with_tracing]: 11 out of the last 11 calls to <function recreate_function.<locals>.restored_function_body at 0x7f9e6c29c1f0> triggered tf.function retracing. Tracing is expensive and the excessive number of tracings could be due to (1) creating @tf.function repeatedly in a loop, (2) passing tensors with different shapes, (3) passing Python objects instead of tensors. For (1), please define your @tf.function outside of the loop. For (2), @tf.function has experimental_relax_shapes=True option that relaxes argument shapes that can avoid unnecessary retracing. For (3), please refer to https://www.tensorflow.org/guide/function#controlling_retracing and https://www.tensorflow.org/api_docs/python/tf/function for  more details.\n"
     ]
    },
    {
     "name": "stderr",
     "output_type": "stream",
     "text": [
      "[2021-03-05 17:31:40,892 - def_function.py:113  - WARNING - called_with_tracing]: 11 out of the last 11 calls to <function recreate_function.<locals>.restored_function_body at 0x7f9e6c2b41f0> triggered tf.function retracing. Tracing is expensive and the excessive number of tracings could be due to (1) creating @tf.function repeatedly in a loop, (2) passing tensors with different shapes, (3) passing Python objects instead of tensors. For (1), please define your @tf.function outside of the loop. For (2), @tf.function has experimental_relax_shapes=True option that relaxes argument shapes that can avoid unnecessary retracing. For (3), please refer to https://www.tensorflow.org/guide/function#controlling_retracing and https://www.tensorflow.org/api_docs/python/tf/function for  more details.\n"
     ]
    },
    {
     "name": "stdout",
     "output_type": "stream",
     "text": [
      "[2021-03-05 17:31:40,892 - def_function.py:113  - WARNING - called_with_tracing]: 11 out of the last 11 calls to <function recreate_function.<locals>.restored_function_body at 0x7f9e6c2b41f0> triggered tf.function retracing. Tracing is expensive and the excessive number of tracings could be due to (1) creating @tf.function repeatedly in a loop, (2) passing tensors with different shapes, (3) passing Python objects instead of tensors. For (1), please define your @tf.function outside of the loop. For (2), @tf.function has experimental_relax_shapes=True option that relaxes argument shapes that can avoid unnecessary retracing. For (3), please refer to https://www.tensorflow.org/guide/function#controlling_retracing and https://www.tensorflow.org/api_docs/python/tf/function for  more details.\n"
     ]
    },
    {
     "name": "stderr",
     "output_type": "stream",
     "text": [
      "[2021-03-05 17:31:40,898 - def_function.py:113  - WARNING - called_with_tracing]: 11 out of the last 11 calls to <function recreate_function.<locals>.restored_function_body at 0x7f9e6c14f310> triggered tf.function retracing. Tracing is expensive and the excessive number of tracings could be due to (1) creating @tf.function repeatedly in a loop, (2) passing tensors with different shapes, (3) passing Python objects instead of tensors. For (1), please define your @tf.function outside of the loop. For (2), @tf.function has experimental_relax_shapes=True option that relaxes argument shapes that can avoid unnecessary retracing. For (3), please refer to https://www.tensorflow.org/guide/function#controlling_retracing and https://www.tensorflow.org/api_docs/python/tf/function for  more details.\n"
     ]
    },
    {
     "name": "stdout",
     "output_type": "stream",
     "text": [
      "[2021-03-05 17:31:40,898 - def_function.py:113  - WARNING - called_with_tracing]: 11 out of the last 11 calls to <function recreate_function.<locals>.restored_function_body at 0x7f9e6c14f310> triggered tf.function retracing. Tracing is expensive and the excessive number of tracings could be due to (1) creating @tf.function repeatedly in a loop, (2) passing tensors with different shapes, (3) passing Python objects instead of tensors. For (1), please define your @tf.function outside of the loop. For (2), @tf.function has experimental_relax_shapes=True option that relaxes argument shapes that can avoid unnecessary retracing. For (3), please refer to https://www.tensorflow.org/guide/function#controlling_retracing and https://www.tensorflow.org/api_docs/python/tf/function for  more details.\n"
     ]
    },
    {
     "name": "stderr",
     "output_type": "stream",
     "text": [
      "[2021-03-05 17:31:40,904 - def_function.py:113  - WARNING - called_with_tracing]: 11 out of the last 11 calls to <function recreate_function.<locals>.restored_function_body at 0x7f9e6c2b48b0> triggered tf.function retracing. Tracing is expensive and the excessive number of tracings could be due to (1) creating @tf.function repeatedly in a loop, (2) passing tensors with different shapes, (3) passing Python objects instead of tensors. For (1), please define your @tf.function outside of the loop. For (2), @tf.function has experimental_relax_shapes=True option that relaxes argument shapes that can avoid unnecessary retracing. For (3), please refer to https://www.tensorflow.org/guide/function#controlling_retracing and https://www.tensorflow.org/api_docs/python/tf/function for  more details.\n"
     ]
    },
    {
     "name": "stdout",
     "output_type": "stream",
     "text": [
      "[2021-03-05 17:31:40,904 - def_function.py:113  - WARNING - called_with_tracing]: 11 out of the last 11 calls to <function recreate_function.<locals>.restored_function_body at 0x7f9e6c2b48b0> triggered tf.function retracing. Tracing is expensive and the excessive number of tracings could be due to (1) creating @tf.function repeatedly in a loop, (2) passing tensors with different shapes, (3) passing Python objects instead of tensors. For (1), please define your @tf.function outside of the loop. For (2), @tf.function has experimental_relax_shapes=True option that relaxes argument shapes that can avoid unnecessary retracing. For (3), please refer to https://www.tensorflow.org/guide/function#controlling_retracing and https://www.tensorflow.org/api_docs/python/tf/function for  more details.\n"
     ]
    },
    {
     "name": "stderr",
     "output_type": "stream",
     "text": [
      "[2021-03-05 17:31:40,910 - def_function.py:113  - WARNING - called_with_tracing]: 11 out of the last 11 calls to <function recreate_function.<locals>.restored_function_body at 0x7f9e6c29c310> triggered tf.function retracing. Tracing is expensive and the excessive number of tracings could be due to (1) creating @tf.function repeatedly in a loop, (2) passing tensors with different shapes, (3) passing Python objects instead of tensors. For (1), please define your @tf.function outside of the loop. For (2), @tf.function has experimental_relax_shapes=True option that relaxes argument shapes that can avoid unnecessary retracing. For (3), please refer to https://www.tensorflow.org/guide/function#controlling_retracing and https://www.tensorflow.org/api_docs/python/tf/function for  more details.\n"
     ]
    },
    {
     "name": "stdout",
     "output_type": "stream",
     "text": [
      "[2021-03-05 17:31:40,910 - def_function.py:113  - WARNING - called_with_tracing]: 11 out of the last 11 calls to <function recreate_function.<locals>.restored_function_body at 0x7f9e6c29c310> triggered tf.function retracing. Tracing is expensive and the excessive number of tracings could be due to (1) creating @tf.function repeatedly in a loop, (2) passing tensors with different shapes, (3) passing Python objects instead of tensors. For (1), please define your @tf.function outside of the loop. For (2), @tf.function has experimental_relax_shapes=True option that relaxes argument shapes that can avoid unnecessary retracing. For (3), please refer to https://www.tensorflow.org/guide/function#controlling_retracing and https://www.tensorflow.org/api_docs/python/tf/function for  more details.\n"
     ]
    },
    {
     "name": "stderr",
     "output_type": "stream",
     "text": [
      "[2021-03-05 17:31:40,916 - def_function.py:113  - WARNING - called_with_tracing]: 11 out of the last 11 calls to <function recreate_function.<locals>.restored_function_body at 0x7f9e6c2a9ca0> triggered tf.function retracing. Tracing is expensive and the excessive number of tracings could be due to (1) creating @tf.function repeatedly in a loop, (2) passing tensors with different shapes, (3) passing Python objects instead of tensors. For (1), please define your @tf.function outside of the loop. For (2), @tf.function has experimental_relax_shapes=True option that relaxes argument shapes that can avoid unnecessary retracing. For (3), please refer to https://www.tensorflow.org/guide/function#controlling_retracing and https://www.tensorflow.org/api_docs/python/tf/function for  more details.\n"
     ]
    },
    {
     "name": "stdout",
     "output_type": "stream",
     "text": [
      "[2021-03-05 17:31:40,916 - def_function.py:113  - WARNING - called_with_tracing]: 11 out of the last 11 calls to <function recreate_function.<locals>.restored_function_body at 0x7f9e6c2a9ca0> triggered tf.function retracing. Tracing is expensive and the excessive number of tracings could be due to (1) creating @tf.function repeatedly in a loop, (2) passing tensors with different shapes, (3) passing Python objects instead of tensors. For (1), please define your @tf.function outside of the loop. For (2), @tf.function has experimental_relax_shapes=True option that relaxes argument shapes that can avoid unnecessary retracing. For (3), please refer to https://www.tensorflow.org/guide/function#controlling_retracing and https://www.tensorflow.org/api_docs/python/tf/function for  more details.\n",
      "Evaluation result contains 4 target columns: V2, V4, V8, V15\n",
      "All are in a round-robin fashion imputed and performances are as follows:\n",
      "\n",
      "Target Column: V2 - Necessary train time in seconds: 9.6596\n",
      "            train         test\n",
      "MAE     27.909084    28.940973\n",
      "MSE   1260.680671  1368.557485\n",
      "RMSE    35.450163    36.399181\n",
      "\n",
      "             baseline  corrupted   imputed\n",
      "F1_micro     0.766108   0.744925  0.744042\n",
      "F1_macro     0.435556   0.408127  0.407653\n",
      "F1_weighted  0.751521   0.729662  0.728833\n",
      "\n",
      "\n",
      "Target Column: V4 - Necessary train time in seconds: 10.0521\n",
      "                train      test\n",
      "F1_micro     0.872340  0.780952\n",
      "F1_macro     0.601834  0.513347\n",
      "F1_weighted  0.831176  0.712809\n",
      "\n",
      "             baseline  corrupted   imputed\n",
      "F1_micro     0.766108   0.745219  0.744925\n",
      "F1_macro     0.435556   0.419285  0.419168\n",
      "F1_weighted  0.751521   0.730849  0.730632\n",
      "\n",
      "\n",
      "Target Column: V8 - Necessary train time in seconds: 10.3943\n",
      "                train      test\n",
      "F1_micro     0.765957  0.761905\n",
      "F1_macro     0.433717  0.432198\n",
      "F1_weighted  0.664481  0.659413\n",
      "\n",
      "             baseline  corrupted   imputed\n",
      "F1_micro     0.766108   0.741100  0.741100\n",
      "F1_macro     0.435556   0.408001  0.408001\n",
      "F1_weighted  0.751521   0.726473  0.726473\n",
      "\n",
      "\n",
      "Target Column: V15 - Necessary train time in seconds: 10.0899\n",
      "                train      test\n",
      "F1_micro     0.290780  0.209524\n",
      "F1_macro     0.197537  0.105381\n",
      "F1_weighted  0.239871  0.169825\n",
      "\n",
      "             baseline  corrupted   imputed\n",
      "F1_micro     0.766108   0.744631  0.743748\n",
      "F1_macro     0.435556   0.410993  0.410671\n",
      "F1_weighted  0.751521   0.728976  0.728145\n",
      "\n",
      "\n",
      "CPU times: user 2min 33s, sys: 10.7 s, total: 2min 43s\n",
      "Wall time: 2min 24s\n"
     ]
    }
   ],
   "source": [
    "arguments = {\n",
    "    \"seed\": seed,\n",
    "    'max_trials': 2,\n",
    "    'tuner': 'greedy',\n",
    "    'validation_split': 0.1,\n",
    "    'epochs': 2\n",
    "}\n",
    "\n",
    "%time MultipleColumnsAllMissingEvaluator(task, 0.5, \"MCAR\", target_columns, AutoKerasImputer, arguments).evaluate(3).report()"
   ]
  },
  {
   "cell_type": "markdown",
   "metadata": {},
   "source": [
    "## GAIN imputation"
   ]
  },
  {
   "cell_type": "code",
   "execution_count": 23,
   "metadata": {},
   "outputs": [
    {
     "ename": "KeyboardInterrupt",
     "evalue": "",
     "output_type": "error",
     "traceback": [
      "\u001b[0;31m---------------------------------------------------------------------------\u001b[0m",
      "\u001b[0;31mInvalidArgumentError\u001b[0m                      Traceback (most recent call last)",
      "\u001b[0;32m/usr/local/Caskroom/miniconda/base/envs/data-imputation-paper/lib/python3.8/site-packages/tensorflow/python/framework/ops.py\u001b[0m in \u001b[0;36mget_attr\u001b[0;34m(self, name)\u001b[0m\n\u001b[1;32m   2530\u001b[0m       \u001b[0;32mwith\u001b[0m \u001b[0mc_api_util\u001b[0m\u001b[0;34m.\u001b[0m\u001b[0mtf_buffer\u001b[0m\u001b[0;34m(\u001b[0m\u001b[0;34m)\u001b[0m \u001b[0;32mas\u001b[0m \u001b[0mbuf\u001b[0m\u001b[0;34m:\u001b[0m\u001b[0;34m\u001b[0m\u001b[0;34m\u001b[0m\u001b[0m\n\u001b[0;32m-> 2531\u001b[0;31m         \u001b[0mpywrap_tf_session\u001b[0m\u001b[0;34m.\u001b[0m\u001b[0mTF_OperationGetAttrValueProto\u001b[0m\u001b[0;34m(\u001b[0m\u001b[0mself\u001b[0m\u001b[0;34m.\u001b[0m\u001b[0m_c_op\u001b[0m\u001b[0;34m,\u001b[0m \u001b[0mname\u001b[0m\u001b[0;34m,\u001b[0m \u001b[0mbuf\u001b[0m\u001b[0;34m)\u001b[0m\u001b[0;34m\u001b[0m\u001b[0;34m\u001b[0m\u001b[0m\n\u001b[0m\u001b[1;32m   2532\u001b[0m         \u001b[0mdata\u001b[0m \u001b[0;34m=\u001b[0m \u001b[0mpywrap_tf_session\u001b[0m\u001b[0;34m.\u001b[0m\u001b[0mTF_GetBuffer\u001b[0m\u001b[0;34m(\u001b[0m\u001b[0mbuf\u001b[0m\u001b[0;34m)\u001b[0m\u001b[0;34m\u001b[0m\u001b[0;34m\u001b[0m\u001b[0m\n",
      "\u001b[0;31mInvalidArgumentError\u001b[0m: Operation 'Adam_1/Cast_1' has no attr named '_read_only_resource_inputs'.",
      "\nDuring handling of the above exception, another exception occurred:\n",
      "\u001b[0;31mKeyboardInterrupt\u001b[0m                         Traceback (most recent call last)",
      "\u001b[0;32m<timed eval>\u001b[0m in \u001b[0;36m<module>\u001b[0;34m\u001b[0m\n",
      "\u001b[0;32m~/code/data_imputation/data-imputation-paper/src/data_imputation_paper/evaluation.py\u001b[0m in \u001b[0;36mevaluate\u001b[0;34m(self, num_repetitions)\u001b[0m\n\u001b[1;32m    277\u001b[0m \u001b[0;34m\u001b[0m\u001b[0m\n\u001b[1;32m    278\u001b[0m                 \u001b[0mstart_time\u001b[0m \u001b[0;34m=\u001b[0m \u001b[0mtime\u001b[0m\u001b[0;34m.\u001b[0m\u001b[0mtime\u001b[0m\u001b[0;34m(\u001b[0m\u001b[0;34m)\u001b[0m\u001b[0;34m\u001b[0m\u001b[0;34m\u001b[0m\u001b[0m\n\u001b[0;32m--> 279\u001b[0;31m                 \u001b[0mimputer\u001b[0m\u001b[0;34m.\u001b[0m\u001b[0mfit\u001b[0m\u001b[0;34m(\u001b[0m\u001b[0mself\u001b[0m\u001b[0;34m.\u001b[0m\u001b[0m_task\u001b[0m\u001b[0;34m.\u001b[0m\u001b[0mtrain_data\u001b[0m\u001b[0;34m.\u001b[0m\u001b[0mcopy\u001b[0m\u001b[0;34m(\u001b[0m\u001b[0;34m)\u001b[0m\u001b[0;34m,\u001b[0m \u001b[0;34m[\u001b[0m\u001b[0mtarget_column\u001b[0m\u001b[0;34m]\u001b[0m\u001b[0;34m)\u001b[0m\u001b[0;34m\u001b[0m\u001b[0;34m\u001b[0m\u001b[0m\n\u001b[0m\u001b[1;32m    280\u001b[0m                 \u001b[0melapsed_time\u001b[0m \u001b[0;34m=\u001b[0m \u001b[0mtime\u001b[0m\u001b[0;34m.\u001b[0m\u001b[0mtime\u001b[0m\u001b[0;34m(\u001b[0m\u001b[0;34m)\u001b[0m \u001b[0;34m-\u001b[0m \u001b[0mstart_time\u001b[0m\u001b[0;34m\u001b[0m\u001b[0;34m\u001b[0m\u001b[0m\n\u001b[1;32m    281\u001b[0m \u001b[0;34m\u001b[0m\u001b[0m\n",
      "\u001b[0;32m~/code/data_imputation/data-imputation-paper/src/data_imputation_paper/imputation/generative.py\u001b[0m in \u001b[0;36mfit\u001b[0;34m(self, data, target_columns)\u001b[0m\n\u001b[1;32m    347\u001b[0m \u001b[0;34m\u001b[0m\u001b[0m\n\u001b[1;32m    348\u001b[0m         \u001b[0mimputed_mask\u001b[0m \u001b[0;34m=\u001b[0m \u001b[0mdata\u001b[0m\u001b[0;34m[\u001b[0m\u001b[0mself\u001b[0m\u001b[0;34m.\u001b[0m\u001b[0m_target_columns\u001b[0m\u001b[0;34m]\u001b[0m\u001b[0;34m.\u001b[0m\u001b[0misna\u001b[0m\u001b[0;34m(\u001b[0m\u001b[0;34m)\u001b[0m\u001b[0;34m\u001b[0m\u001b[0;34m\u001b[0m\u001b[0m\n\u001b[0;32m--> 349\u001b[0;31m \u001b[0;34m\u001b[0m\u001b[0m\n\u001b[0m\u001b[1;32m    350\u001b[0m         \u001b[0mencoded_data\u001b[0m \u001b[0;34m=\u001b[0m \u001b[0mself\u001b[0m\u001b[0;34m.\u001b[0m\u001b[0m_encode_data\u001b[0m\u001b[0;34m(\u001b[0m\u001b[0mdata\u001b[0m\u001b[0;34m.\u001b[0m\u001b[0mcopy\u001b[0m\u001b[0;34m(\u001b[0m\u001b[0;34m)\u001b[0m\u001b[0;34m)\u001b[0m\u001b[0;34m\u001b[0m\u001b[0;34m\u001b[0m\u001b[0m\n\u001b[1;32m    351\u001b[0m         \u001b[0mX\u001b[0m\u001b[0;34m,\u001b[0m \u001b[0mM\u001b[0m\u001b[0;34m,\u001b[0m \u001b[0m_\u001b[0m \u001b[0;34m=\u001b[0m \u001b[0mself\u001b[0m\u001b[0;34m.\u001b[0m\u001b[0m_prepare_GAIN_input_data\u001b[0m\u001b[0;34m(\u001b[0m\u001b[0mencoded_data\u001b[0m\u001b[0;34m)\u001b[0m\u001b[0;34m\u001b[0m\u001b[0;34m\u001b[0m\u001b[0m\n",
      "\u001b[0;32m/usr/local/Caskroom/miniconda/base/envs/data-imputation-paper/lib/python3.8/site-packages/optuna/study.py\u001b[0m in \u001b[0;36moptimize\u001b[0;34m(self, func, n_trials, timeout, n_jobs, catch, callbacks, gc_after_trial, show_progress_bar)\u001b[0m\n\u001b[1;32m    374\u001b[0m                 \u001b[0mIf\u001b[0m \u001b[0mnested\u001b[0m \u001b[0minvocation\u001b[0m \u001b[0mof\u001b[0m \u001b[0mthis\u001b[0m \u001b[0mmethod\u001b[0m \u001b[0moccurs\u001b[0m\u001b[0;34m.\u001b[0m\u001b[0;34m\u001b[0m\u001b[0;34m\u001b[0m\u001b[0m\n\u001b[1;32m    375\u001b[0m         \"\"\"\n\u001b[0;32m--> 376\u001b[0;31m         _optimize(\n\u001b[0m\u001b[1;32m    377\u001b[0m             \u001b[0mstudy\u001b[0m\u001b[0;34m=\u001b[0m\u001b[0mself\u001b[0m\u001b[0;34m,\u001b[0m\u001b[0;34m\u001b[0m\u001b[0;34m\u001b[0m\u001b[0m\n\u001b[1;32m    378\u001b[0m             \u001b[0mfunc\u001b[0m\u001b[0;34m=\u001b[0m\u001b[0mfunc\u001b[0m\u001b[0;34m,\u001b[0m\u001b[0;34m\u001b[0m\u001b[0;34m\u001b[0m\u001b[0m\n",
      "\u001b[0;32m/usr/local/Caskroom/miniconda/base/envs/data-imputation-paper/lib/python3.8/site-packages/optuna/_optimize.py\u001b[0m in \u001b[0;36m_optimize\u001b[0;34m(study, func, n_trials, timeout, n_jobs, catch, callbacks, gc_after_trial, show_progress_bar)\u001b[0m\n\u001b[1;32m     61\u001b[0m     \u001b[0;32mtry\u001b[0m\u001b[0;34m:\u001b[0m\u001b[0;34m\u001b[0m\u001b[0;34m\u001b[0m\u001b[0m\n\u001b[1;32m     62\u001b[0m         \u001b[0;32mif\u001b[0m \u001b[0mn_jobs\u001b[0m \u001b[0;34m==\u001b[0m \u001b[0;36m1\u001b[0m\u001b[0;34m:\u001b[0m\u001b[0;34m\u001b[0m\u001b[0;34m\u001b[0m\u001b[0m\n\u001b[0;32m---> 63\u001b[0;31m             _optimize_sequential(\n\u001b[0m\u001b[1;32m     64\u001b[0m                 \u001b[0mstudy\u001b[0m\u001b[0;34m,\u001b[0m\u001b[0;34m\u001b[0m\u001b[0;34m\u001b[0m\u001b[0m\n\u001b[1;32m     65\u001b[0m                 \u001b[0mfunc\u001b[0m\u001b[0;34m,\u001b[0m\u001b[0;34m\u001b[0m\u001b[0;34m\u001b[0m\u001b[0m\n",
      "\u001b[0;32m/usr/local/Caskroom/miniconda/base/envs/data-imputation-paper/lib/python3.8/site-packages/optuna/_optimize.py\u001b[0m in \u001b[0;36m_optimize_sequential\u001b[0;34m(study, func, n_trials, timeout, catch, callbacks, gc_after_trial, reseed_sampler_rng, time_start, progress_bar)\u001b[0m\n\u001b[1;32m    162\u001b[0m \u001b[0;34m\u001b[0m\u001b[0m\n\u001b[1;32m    163\u001b[0m         \u001b[0;32mtry\u001b[0m\u001b[0;34m:\u001b[0m\u001b[0;34m\u001b[0m\u001b[0;34m\u001b[0m\u001b[0m\n\u001b[0;32m--> 164\u001b[0;31m             \u001b[0mtrial\u001b[0m \u001b[0;34m=\u001b[0m \u001b[0m_run_trial\u001b[0m\u001b[0;34m(\u001b[0m\u001b[0mstudy\u001b[0m\u001b[0;34m,\u001b[0m \u001b[0mfunc\u001b[0m\u001b[0;34m,\u001b[0m \u001b[0mcatch\u001b[0m\u001b[0;34m)\u001b[0m\u001b[0;34m\u001b[0m\u001b[0;34m\u001b[0m\u001b[0m\n\u001b[0m\u001b[1;32m    165\u001b[0m         \u001b[0;32mexcept\u001b[0m \u001b[0mException\u001b[0m\u001b[0;34m:\u001b[0m\u001b[0;34m\u001b[0m\u001b[0;34m\u001b[0m\u001b[0m\n\u001b[1;32m    166\u001b[0m             \u001b[0;32mraise\u001b[0m\u001b[0;34m\u001b[0m\u001b[0;34m\u001b[0m\u001b[0m\n",
      "\u001b[0;32m/usr/local/Caskroom/miniconda/base/envs/data-imputation-paper/lib/python3.8/site-packages/optuna/_optimize.py\u001b[0m in \u001b[0;36m_run_trial\u001b[0;34m(study, func, catch)\u001b[0m\n\u001b[1;32m    209\u001b[0m \u001b[0;34m\u001b[0m\u001b[0m\n\u001b[1;32m    210\u001b[0m     \u001b[0;32mtry\u001b[0m\u001b[0;34m:\u001b[0m\u001b[0;34m\u001b[0m\u001b[0;34m\u001b[0m\u001b[0m\n\u001b[0;32m--> 211\u001b[0;31m         \u001b[0mvalue_or_values\u001b[0m \u001b[0;34m=\u001b[0m \u001b[0mfunc\u001b[0m\u001b[0;34m(\u001b[0m\u001b[0mtrial\u001b[0m\u001b[0;34m)\u001b[0m\u001b[0;34m\u001b[0m\u001b[0;34m\u001b[0m\u001b[0m\n\u001b[0m\u001b[1;32m    212\u001b[0m     \u001b[0;32mexcept\u001b[0m \u001b[0mexceptions\u001b[0m\u001b[0;34m.\u001b[0m\u001b[0mTrialPruned\u001b[0m \u001b[0;32mas\u001b[0m \u001b[0me\u001b[0m\u001b[0;34m:\u001b[0m\u001b[0;34m\u001b[0m\u001b[0;34m\u001b[0m\u001b[0m\n\u001b[1;32m    213\u001b[0m         \u001b[0;31m# TODO(mamu): Handle multi-objective cases.\u001b[0m\u001b[0;34m\u001b[0m\u001b[0;34m\u001b[0m\u001b[0;34m\u001b[0m\u001b[0m\n",
      "\u001b[0;32m~/code/data_imputation/data-imputation-paper/src/data_imputation_paper/imputation/generative.py\u001b[0m in \u001b[0;36m<lambda>\u001b[0;34m(trial)\u001b[0m\n\u001b[1;32m    348\u001b[0m         \u001b[0mimputed_mask\u001b[0m \u001b[0;34m=\u001b[0m \u001b[0mdata\u001b[0m\u001b[0;34m[\u001b[0m\u001b[0mself\u001b[0m\u001b[0;34m.\u001b[0m\u001b[0m_target_columns\u001b[0m\u001b[0;34m]\u001b[0m\u001b[0;34m.\u001b[0m\u001b[0misna\u001b[0m\u001b[0;34m(\u001b[0m\u001b[0;34m)\u001b[0m\u001b[0;34m\u001b[0m\u001b[0;34m\u001b[0m\u001b[0m\n\u001b[1;32m    349\u001b[0m \u001b[0;34m\u001b[0m\u001b[0m\n\u001b[0;32m--> 350\u001b[0;31m         \u001b[0mencoded_data\u001b[0m \u001b[0;34m=\u001b[0m \u001b[0mself\u001b[0m\u001b[0;34m.\u001b[0m\u001b[0m_encode_data\u001b[0m\u001b[0;34m(\u001b[0m\u001b[0mdata\u001b[0m\u001b[0;34m.\u001b[0m\u001b[0mcopy\u001b[0m\u001b[0;34m(\u001b[0m\u001b[0;34m)\u001b[0m\u001b[0;34m)\u001b[0m\u001b[0;34m\u001b[0m\u001b[0;34m\u001b[0m\u001b[0m\n\u001b[0m\u001b[1;32m    351\u001b[0m         \u001b[0mX\u001b[0m\u001b[0;34m,\u001b[0m \u001b[0mM\u001b[0m\u001b[0;34m,\u001b[0m \u001b[0m_\u001b[0m \u001b[0;34m=\u001b[0m \u001b[0mself\u001b[0m\u001b[0;34m.\u001b[0m\u001b[0m_prepare_GAIN_input_data\u001b[0m\u001b[0;34m(\u001b[0m\u001b[0mencoded_data\u001b[0m\u001b[0;34m)\u001b[0m\u001b[0;34m\u001b[0m\u001b[0;34m\u001b[0m\u001b[0m\n\u001b[1;32m    352\u001b[0m         \u001b[0mimputed\u001b[0m \u001b[0;34m=\u001b[0m \u001b[0mself\u001b[0m\u001b[0;34m.\u001b[0m\u001b[0mimputer\u001b[0m\u001b[0;34m(\u001b[0m\u001b[0;34m[\u001b[0m\u001b[0mX\u001b[0m\u001b[0;34m,\u001b[0m \u001b[0mM\u001b[0m\u001b[0;34m]\u001b[0m\u001b[0;34m)\u001b[0m\u001b[0;34m.\u001b[0m\u001b[0mnumpy\u001b[0m\u001b[0;34m(\u001b[0m\u001b[0;34m)\u001b[0m\u001b[0;34m\u001b[0m\u001b[0;34m\u001b[0m\u001b[0m\n",
      "\u001b[0;32m~/code/data_imputation/data-imputation-paper/src/data_imputation_paper/imputation/generative.py\u001b[0m in \u001b[0;36m_train_method\u001b[0;34m(self, trial, data)\u001b[0m\n\u001b[1;32m    252\u001b[0m                 \u001b[0;32mfor\u001b[0m \u001b[0mtrain_batch\u001b[0m \u001b[0;32min\u001b[0m \u001b[0mtrain_data\u001b[0m\u001b[0;34m:\u001b[0m\u001b[0;34m\u001b[0m\u001b[0;34m\u001b[0m\u001b[0m\n\u001b[1;32m    253\u001b[0m                     \u001b[0mX\u001b[0m\u001b[0;34m,\u001b[0m \u001b[0mM\u001b[0m\u001b[0;34m,\u001b[0m \u001b[0mH\u001b[0m \u001b[0;34m=\u001b[0m \u001b[0mself\u001b[0m\u001b[0;34m.\u001b[0m\u001b[0m_prepare_GAIN_input_data\u001b[0m\u001b[0;34m(\u001b[0m\u001b[0mtrain_batch\u001b[0m\u001b[0;34m.\u001b[0m\u001b[0mnumpy\u001b[0m\u001b[0;34m(\u001b[0m\u001b[0;34m)\u001b[0m\u001b[0;34m)\u001b[0m\u001b[0;34m\u001b[0m\u001b[0;34m\u001b[0m\u001b[0m\n\u001b[0;32m--> 254\u001b[0;31m                     \u001b[0mtrain_step\u001b[0m\u001b[0;34m(\u001b[0m\u001b[0mX\u001b[0m\u001b[0;34m,\u001b[0m \u001b[0mM\u001b[0m\u001b[0;34m,\u001b[0m \u001b[0mH\u001b[0m\u001b[0;34m)\u001b[0m\u001b[0;34m\u001b[0m\u001b[0;34m\u001b[0m\u001b[0m\n\u001b[0m\u001b[1;32m    255\u001b[0m \u001b[0;34m\u001b[0m\u001b[0m\n\u001b[1;32m    256\u001b[0m             \u001b[0mX\u001b[0m\u001b[0;34m,\u001b[0m \u001b[0mM\u001b[0m\u001b[0;34m,\u001b[0m \u001b[0mH\u001b[0m \u001b[0;34m=\u001b[0m \u001b[0mself\u001b[0m\u001b[0;34m.\u001b[0m\u001b[0m_prepare_GAIN_input_data\u001b[0m\u001b[0;34m(\u001b[0m\u001b[0mdata\u001b[0m\u001b[0;34m[\u001b[0m\u001b[0mtest_index\u001b[0m\u001b[0;34m]\u001b[0m\u001b[0;34m)\u001b[0m\u001b[0;34m\u001b[0m\u001b[0;34m\u001b[0m\u001b[0m\n",
      "\u001b[0;32m/usr/local/Caskroom/miniconda/base/envs/data-imputation-paper/lib/python3.8/site-packages/tensorflow/python/eager/def_function.py\u001b[0m in \u001b[0;36m__call__\u001b[0;34m(self, *args, **kwds)\u001b[0m\n\u001b[1;32m    826\u001b[0m     \u001b[0mtracing_count\u001b[0m \u001b[0;34m=\u001b[0m \u001b[0mself\u001b[0m\u001b[0;34m.\u001b[0m\u001b[0mexperimental_get_tracing_count\u001b[0m\u001b[0;34m(\u001b[0m\u001b[0;34m)\u001b[0m\u001b[0;34m\u001b[0m\u001b[0;34m\u001b[0m\u001b[0m\n\u001b[1;32m    827\u001b[0m     \u001b[0;32mwith\u001b[0m \u001b[0mtrace\u001b[0m\u001b[0;34m.\u001b[0m\u001b[0mTrace\u001b[0m\u001b[0;34m(\u001b[0m\u001b[0mself\u001b[0m\u001b[0;34m.\u001b[0m\u001b[0m_name\u001b[0m\u001b[0;34m)\u001b[0m \u001b[0;32mas\u001b[0m \u001b[0mtm\u001b[0m\u001b[0;34m:\u001b[0m\u001b[0;34m\u001b[0m\u001b[0;34m\u001b[0m\u001b[0m\n\u001b[0;32m--> 828\u001b[0;31m       \u001b[0mresult\u001b[0m \u001b[0;34m=\u001b[0m \u001b[0mself\u001b[0m\u001b[0;34m.\u001b[0m\u001b[0m_call\u001b[0m\u001b[0;34m(\u001b[0m\u001b[0;34m*\u001b[0m\u001b[0margs\u001b[0m\u001b[0;34m,\u001b[0m \u001b[0;34m**\u001b[0m\u001b[0mkwds\u001b[0m\u001b[0;34m)\u001b[0m\u001b[0;34m\u001b[0m\u001b[0;34m\u001b[0m\u001b[0m\n\u001b[0m\u001b[1;32m    829\u001b[0m       \u001b[0mcompiler\u001b[0m \u001b[0;34m=\u001b[0m \u001b[0;34m\"xla\"\u001b[0m \u001b[0;32mif\u001b[0m \u001b[0mself\u001b[0m\u001b[0;34m.\u001b[0m\u001b[0m_experimental_compile\u001b[0m \u001b[0;32melse\u001b[0m \u001b[0;34m\"nonXla\"\u001b[0m\u001b[0;34m\u001b[0m\u001b[0;34m\u001b[0m\u001b[0m\n\u001b[1;32m    830\u001b[0m       \u001b[0mnew_tracing_count\u001b[0m \u001b[0;34m=\u001b[0m \u001b[0mself\u001b[0m\u001b[0;34m.\u001b[0m\u001b[0mexperimental_get_tracing_count\u001b[0m\u001b[0;34m(\u001b[0m\u001b[0;34m)\u001b[0m\u001b[0;34m\u001b[0m\u001b[0;34m\u001b[0m\u001b[0m\n",
      "\u001b[0;32m/usr/local/Caskroom/miniconda/base/envs/data-imputation-paper/lib/python3.8/site-packages/tensorflow/python/eager/def_function.py\u001b[0m in \u001b[0;36m_call\u001b[0;34m(self, *args, **kwds)\u001b[0m\n\u001b[1;32m    886\u001b[0m         \u001b[0;31m# Lifting succeeded, so variables are initialized and we can run the\u001b[0m\u001b[0;34m\u001b[0m\u001b[0;34m\u001b[0m\u001b[0;34m\u001b[0m\u001b[0m\n\u001b[1;32m    887\u001b[0m         \u001b[0;31m# stateless function.\u001b[0m\u001b[0;34m\u001b[0m\u001b[0;34m\u001b[0m\u001b[0;34m\u001b[0m\u001b[0m\n\u001b[0;32m--> 888\u001b[0;31m         \u001b[0;32mreturn\u001b[0m \u001b[0mself\u001b[0m\u001b[0;34m.\u001b[0m\u001b[0m_stateless_fn\u001b[0m\u001b[0;34m(\u001b[0m\u001b[0;34m*\u001b[0m\u001b[0margs\u001b[0m\u001b[0;34m,\u001b[0m \u001b[0;34m**\u001b[0m\u001b[0mkwds\u001b[0m\u001b[0;34m)\u001b[0m\u001b[0;34m\u001b[0m\u001b[0;34m\u001b[0m\u001b[0m\n\u001b[0m\u001b[1;32m    889\u001b[0m     \u001b[0;32melse\u001b[0m\u001b[0;34m:\u001b[0m\u001b[0;34m\u001b[0m\u001b[0;34m\u001b[0m\u001b[0m\n\u001b[1;32m    890\u001b[0m       \u001b[0m_\u001b[0m\u001b[0;34m,\u001b[0m \u001b[0m_\u001b[0m\u001b[0;34m,\u001b[0m \u001b[0m_\u001b[0m\u001b[0;34m,\u001b[0m \u001b[0mfiltered_flat_args\u001b[0m \u001b[0;34m=\u001b[0m\u001b[0;31m \u001b[0m\u001b[0;31m\\\u001b[0m\u001b[0;34m\u001b[0m\u001b[0;34m\u001b[0m\u001b[0m\n",
      "\u001b[0;32m/usr/local/Caskroom/miniconda/base/envs/data-imputation-paper/lib/python3.8/site-packages/tensorflow/python/eager/function.py\u001b[0m in \u001b[0;36m__call__\u001b[0;34m(self, *args, **kwargs)\u001b[0m\n\u001b[1;32m   2939\u001b[0m     \u001b[0;32mwith\u001b[0m \u001b[0mself\u001b[0m\u001b[0;34m.\u001b[0m\u001b[0m_lock\u001b[0m\u001b[0;34m:\u001b[0m\u001b[0;34m\u001b[0m\u001b[0;34m\u001b[0m\u001b[0m\n\u001b[1;32m   2940\u001b[0m       (graph_function,\n\u001b[0;32m-> 2941\u001b[0;31m        filtered_flat_args) = self._maybe_define_function(args, kwargs)\n\u001b[0m\u001b[1;32m   2942\u001b[0m     return graph_function._call_flat(\n\u001b[1;32m   2943\u001b[0m         filtered_flat_args, captured_inputs=graph_function.captured_inputs)  # pylint: disable=protected-access\n",
      "\u001b[0;32m/usr/local/Caskroom/miniconda/base/envs/data-imputation-paper/lib/python3.8/site-packages/tensorflow/python/eager/function.py\u001b[0m in \u001b[0;36m_maybe_define_function\u001b[0;34m(self, args, kwargs)\u001b[0m\n\u001b[1;32m   3359\u001b[0m \u001b[0;34m\u001b[0m\u001b[0m\n\u001b[1;32m   3360\u001b[0m           \u001b[0mself\u001b[0m\u001b[0;34m.\u001b[0m\u001b[0m_function_cache\u001b[0m\u001b[0;34m.\u001b[0m\u001b[0mmissed\u001b[0m\u001b[0;34m.\u001b[0m\u001b[0madd\u001b[0m\u001b[0;34m(\u001b[0m\u001b[0mcall_context_key\u001b[0m\u001b[0;34m)\u001b[0m\u001b[0;34m\u001b[0m\u001b[0;34m\u001b[0m\u001b[0m\n\u001b[0;32m-> 3361\u001b[0;31m           \u001b[0mgraph_function\u001b[0m \u001b[0;34m=\u001b[0m \u001b[0mself\u001b[0m\u001b[0;34m.\u001b[0m\u001b[0m_create_graph_function\u001b[0m\u001b[0;34m(\u001b[0m\u001b[0margs\u001b[0m\u001b[0;34m,\u001b[0m \u001b[0mkwargs\u001b[0m\u001b[0;34m)\u001b[0m\u001b[0;34m\u001b[0m\u001b[0;34m\u001b[0m\u001b[0m\n\u001b[0m\u001b[1;32m   3362\u001b[0m           \u001b[0mself\u001b[0m\u001b[0;34m.\u001b[0m\u001b[0m_function_cache\u001b[0m\u001b[0;34m.\u001b[0m\u001b[0mprimary\u001b[0m\u001b[0;34m[\u001b[0m\u001b[0mcache_key\u001b[0m\u001b[0;34m]\u001b[0m \u001b[0;34m=\u001b[0m \u001b[0mgraph_function\u001b[0m\u001b[0;34m\u001b[0m\u001b[0;34m\u001b[0m\u001b[0m\n\u001b[1;32m   3363\u001b[0m \u001b[0;34m\u001b[0m\u001b[0m\n",
      "\u001b[0;32m/usr/local/Caskroom/miniconda/base/envs/data-imputation-paper/lib/python3.8/site-packages/tensorflow/python/eager/function.py\u001b[0m in \u001b[0;36m_create_graph_function\u001b[0;34m(self, args, kwargs, override_flat_arg_shapes)\u001b[0m\n\u001b[1;32m   3194\u001b[0m     \u001b[0marg_names\u001b[0m \u001b[0;34m=\u001b[0m \u001b[0mbase_arg_names\u001b[0m \u001b[0;34m+\u001b[0m \u001b[0mmissing_arg_names\u001b[0m\u001b[0;34m\u001b[0m\u001b[0;34m\u001b[0m\u001b[0m\n\u001b[1;32m   3195\u001b[0m     graph_function = ConcreteFunction(\n\u001b[0;32m-> 3196\u001b[0;31m         func_graph_module.func_graph_from_py_func(\n\u001b[0m\u001b[1;32m   3197\u001b[0m             \u001b[0mself\u001b[0m\u001b[0;34m.\u001b[0m\u001b[0m_name\u001b[0m\u001b[0;34m,\u001b[0m\u001b[0;34m\u001b[0m\u001b[0;34m\u001b[0m\u001b[0m\n\u001b[1;32m   3198\u001b[0m             \u001b[0mself\u001b[0m\u001b[0;34m.\u001b[0m\u001b[0m_python_function\u001b[0m\u001b[0;34m,\u001b[0m\u001b[0;34m\u001b[0m\u001b[0;34m\u001b[0m\u001b[0m\n",
      "\u001b[0;32m/usr/local/Caskroom/miniconda/base/envs/data-imputation-paper/lib/python3.8/site-packages/tensorflow/python/framework/func_graph.py\u001b[0m in \u001b[0;36mfunc_graph_from_py_func\u001b[0;34m(name, python_func, args, kwargs, signature, func_graph, autograph, autograph_options, add_control_dependencies, arg_names, op_return_value, collections, capture_by_value, override_flat_arg_shapes)\u001b[0m\n\u001b[1;32m   1029\u001b[0m         if x is not None)\n\u001b[1;32m   1030\u001b[0m \u001b[0;34m\u001b[0m\u001b[0m\n\u001b[0;32m-> 1031\u001b[0;31m     \u001b[0mfunc_graph\u001b[0m\u001b[0;34m.\u001b[0m\u001b[0mvariables\u001b[0m \u001b[0;34m=\u001b[0m \u001b[0mvariables\u001b[0m\u001b[0;34m\u001b[0m\u001b[0;34m\u001b[0m\u001b[0m\n\u001b[0m\u001b[1;32m   1032\u001b[0m \u001b[0;34m\u001b[0m\u001b[0m\n\u001b[1;32m   1033\u001b[0m   \u001b[0;32mif\u001b[0m \u001b[0madd_control_dependencies\u001b[0m\u001b[0;34m:\u001b[0m\u001b[0;34m\u001b[0m\u001b[0;34m\u001b[0m\u001b[0m\n",
      "\u001b[0;32m/usr/local/Caskroom/miniconda/base/envs/data-imputation-paper/lib/python3.8/site-packages/tensorflow/python/framework/auto_control_deps.py\u001b[0m in \u001b[0;36m__exit__\u001b[0;34m(self, unused_type, unused_value, unused_traceback)\u001b[0m\n\u001b[1;32m    407\u001b[0m       \u001b[0;31m# Check for any resource inputs. If we find any, we update control_inputs\u001b[0m\u001b[0;34m\u001b[0m\u001b[0;34m\u001b[0m\u001b[0;34m\u001b[0m\u001b[0m\n\u001b[1;32m    408\u001b[0m       \u001b[0;31m# and last_write_to_resource.\u001b[0m\u001b[0;34m\u001b[0m\u001b[0;34m\u001b[0m\u001b[0;34m\u001b[0m\u001b[0m\n\u001b[0;32m--> 409\u001b[0;31m       \u001b[0;32mfor\u001b[0m \u001b[0minp\u001b[0m\u001b[0;34m,\u001b[0m \u001b[0mresource_type\u001b[0m \u001b[0;32min\u001b[0m \u001b[0m_get_resource_inputs\u001b[0m\u001b[0;34m(\u001b[0m\u001b[0mop\u001b[0m\u001b[0;34m)\u001b[0m\u001b[0;34m:\u001b[0m\u001b[0;34m\u001b[0m\u001b[0;34m\u001b[0m\u001b[0m\n\u001b[0m\u001b[1;32m    410\u001b[0m         \u001b[0mis_read\u001b[0m \u001b[0;34m=\u001b[0m \u001b[0mresource_type\u001b[0m \u001b[0;34m==\u001b[0m \u001b[0mResourceType\u001b[0m\u001b[0;34m.\u001b[0m\u001b[0mREAD_ONLY\u001b[0m\u001b[0;34m\u001b[0m\u001b[0;34m\u001b[0m\u001b[0m\n\u001b[1;32m    411\u001b[0m         \u001b[0minput_id\u001b[0m \u001b[0;34m=\u001b[0m \u001b[0mops\u001b[0m\u001b[0;34m.\u001b[0m\u001b[0mtensor_id\u001b[0m\u001b[0;34m(\u001b[0m\u001b[0minp\u001b[0m\u001b[0;34m)\u001b[0m\u001b[0;34m\u001b[0m\u001b[0;34m\u001b[0m\u001b[0m\n",
      "\u001b[0;32m/usr/local/Caskroom/miniconda/base/envs/data-imputation-paper/lib/python3.8/site-packages/tensorflow/python/framework/auto_control_deps.py\u001b[0m in \u001b[0;36m_get_resource_inputs\u001b[0;34m(op)\u001b[0m\n\u001b[1;32m    530\u001b[0m \u001b[0;32mdef\u001b[0m \u001b[0m_get_resource_inputs\u001b[0m\u001b[0;34m(\u001b[0m\u001b[0mop\u001b[0m\u001b[0;34m)\u001b[0m\u001b[0;34m:\u001b[0m\u001b[0;34m\u001b[0m\u001b[0;34m\u001b[0m\u001b[0m\n\u001b[1;32m    531\u001b[0m   \u001b[0;34m\"\"\"Returns an iterable of resources touched by this `op`.\"\"\"\u001b[0m\u001b[0;34m\u001b[0m\u001b[0;34m\u001b[0m\u001b[0m\n\u001b[0;32m--> 532\u001b[0;31m   \u001b[0mreads\u001b[0m\u001b[0;34m,\u001b[0m \u001b[0mwrites\u001b[0m \u001b[0;34m=\u001b[0m \u001b[0mutils\u001b[0m\u001b[0;34m.\u001b[0m\u001b[0mget_read_write_resource_inputs\u001b[0m\u001b[0;34m(\u001b[0m\u001b[0mop\u001b[0m\u001b[0;34m)\u001b[0m\u001b[0;34m\u001b[0m\u001b[0;34m\u001b[0m\u001b[0m\n\u001b[0m\u001b[1;32m    533\u001b[0m   \u001b[0msaturated\u001b[0m \u001b[0;34m=\u001b[0m \u001b[0;32mFalse\u001b[0m\u001b[0;34m\u001b[0m\u001b[0;34m\u001b[0m\u001b[0m\n\u001b[1;32m    534\u001b[0m   \u001b[0;32mwhile\u001b[0m \u001b[0;32mnot\u001b[0m \u001b[0msaturated\u001b[0m\u001b[0;34m:\u001b[0m\u001b[0;34m\u001b[0m\u001b[0;34m\u001b[0m\u001b[0m\n",
      "\u001b[0;32m/usr/local/Caskroom/miniconda/base/envs/data-imputation-paper/lib/python3.8/site-packages/tensorflow/python/framework/auto_control_deps_utils.py\u001b[0m in \u001b[0;36mget_read_write_resource_inputs\u001b[0;34m(op)\u001b[0m\n\u001b[1;32m    107\u001b[0m \u001b[0;34m\u001b[0m\u001b[0m\n\u001b[1;32m    108\u001b[0m   \u001b[0;32mtry\u001b[0m\u001b[0;34m:\u001b[0m\u001b[0;34m\u001b[0m\u001b[0;34m\u001b[0m\u001b[0m\n\u001b[0;32m--> 109\u001b[0;31m     \u001b[0mread_only_input_indices\u001b[0m \u001b[0;34m=\u001b[0m \u001b[0mop\u001b[0m\u001b[0;34m.\u001b[0m\u001b[0mget_attr\u001b[0m\u001b[0;34m(\u001b[0m\u001b[0mREAD_ONLY_RESOURCE_INPUTS_ATTR\u001b[0m\u001b[0;34m)\u001b[0m\u001b[0;34m\u001b[0m\u001b[0;34m\u001b[0m\u001b[0m\n\u001b[0m\u001b[1;32m    110\u001b[0m   \u001b[0;32mexcept\u001b[0m \u001b[0mValueError\u001b[0m\u001b[0;34m:\u001b[0m\u001b[0;34m\u001b[0m\u001b[0;34m\u001b[0m\u001b[0m\n\u001b[1;32m    111\u001b[0m     \u001b[0;31m# Attr was not set. Add all resource inputs to `writes` and return.\u001b[0m\u001b[0;34m\u001b[0m\u001b[0;34m\u001b[0m\u001b[0;34m\u001b[0m\u001b[0m\n",
      "\u001b[0;32m/usr/local/Caskroom/miniconda/base/envs/data-imputation-paper/lib/python3.8/site-packages/tensorflow/python/framework/ops.py\u001b[0m in \u001b[0;36mget_attr\u001b[0;34m(self, name)\u001b[0m\n\u001b[1;32m   2529\u001b[0m     \u001b[0;32mtry\u001b[0m\u001b[0;34m:\u001b[0m\u001b[0;34m\u001b[0m\u001b[0;34m\u001b[0m\u001b[0m\n\u001b[1;32m   2530\u001b[0m       \u001b[0;32mwith\u001b[0m \u001b[0mc_api_util\u001b[0m\u001b[0;34m.\u001b[0m\u001b[0mtf_buffer\u001b[0m\u001b[0;34m(\u001b[0m\u001b[0;34m)\u001b[0m \u001b[0;32mas\u001b[0m \u001b[0mbuf\u001b[0m\u001b[0;34m:\u001b[0m\u001b[0;34m\u001b[0m\u001b[0;34m\u001b[0m\u001b[0m\n\u001b[0;32m-> 2531\u001b[0;31m         \u001b[0mpywrap_tf_session\u001b[0m\u001b[0;34m.\u001b[0m\u001b[0mTF_OperationGetAttrValueProto\u001b[0m\u001b[0;34m(\u001b[0m\u001b[0mself\u001b[0m\u001b[0;34m.\u001b[0m\u001b[0m_c_op\u001b[0m\u001b[0;34m,\u001b[0m \u001b[0mname\u001b[0m\u001b[0;34m,\u001b[0m \u001b[0mbuf\u001b[0m\u001b[0;34m)\u001b[0m\u001b[0;34m\u001b[0m\u001b[0;34m\u001b[0m\u001b[0m\n\u001b[0m\u001b[1;32m   2532\u001b[0m         \u001b[0mdata\u001b[0m \u001b[0;34m=\u001b[0m \u001b[0mpywrap_tf_session\u001b[0m\u001b[0;34m.\u001b[0m\u001b[0mTF_GetBuffer\u001b[0m\u001b[0;34m(\u001b[0m\u001b[0mbuf\u001b[0m\u001b[0;34m)\u001b[0m\u001b[0;34m\u001b[0m\u001b[0;34m\u001b[0m\u001b[0m\n\u001b[1;32m   2533\u001b[0m     \u001b[0;32mexcept\u001b[0m \u001b[0merrors\u001b[0m\u001b[0;34m.\u001b[0m\u001b[0mInvalidArgumentError\u001b[0m \u001b[0;32mas\u001b[0m \u001b[0me\u001b[0m\u001b[0;34m:\u001b[0m\u001b[0;34m\u001b[0m\u001b[0;34m\u001b[0m\u001b[0m\n",
      "\u001b[0;31mKeyboardInterrupt\u001b[0m: "
     ]
    }
   ],
   "source": [
    "arguments = {\n",
    "    \"seed\": seed,\n",
    "    \"hyperparameter_grid\": {\n",
    "        \"gain\": {\n",
    "            \"alpha\": [80, 120],\n",
    "            \"hint_rate\": [0.5, 0.9],\n",
    "            \"noise\": [0.001, 0.1]\n",
    "        },\n",
    "        \"training\": {\n",
    "            \"batch_size\": [64, 256],\n",
    "            \"epochs\": [5, 15]\n",
    "        }\n",
    "    }\n",
    "}\n",
    "\n",
    "%time MultipleColumnsAllMissingEvaluator(task, 0.5, \"MCAR\", target_columns, GAINImputer, arguments).evaluate(3).report()"
   ]
  },
  {
   "cell_type": "markdown",
   "metadata": {},
   "source": [
    "## VAE imputation"
   ]
  },
  {
   "cell_type": "code",
   "execution_count": 13,
   "metadata": {
    "collapsed": true,
    "jupyter": {
     "outputs_hidden": true
    }
   },
   "outputs": [
    {
     "name": "stderr",
     "output_type": "stream",
     "text": [
      "[2021-03-05 17:44:39,839 - def_function.py:113  - WARNING - called_with_tracing]: 11 out of the last 11 calls to <function recreate_function.<locals>.restored_function_body at 0x7f9e6a8df0d0> triggered tf.function retracing. Tracing is expensive and the excessive number of tracings could be due to (1) creating @tf.function repeatedly in a loop, (2) passing tensors with different shapes, (3) passing Python objects instead of tensors. For (1), please define your @tf.function outside of the loop. For (2), @tf.function has experimental_relax_shapes=True option that relaxes argument shapes that can avoid unnecessary retracing. For (3), please refer to https://www.tensorflow.org/guide/function#controlling_retracing and https://www.tensorflow.org/api_docs/python/tf/function for  more details.\n"
     ]
    },
    {
     "name": "stdout",
     "output_type": "stream",
     "text": [
      "[2021-03-05 17:44:39,839 - def_function.py:113  - WARNING - called_with_tracing]: 11 out of the last 11 calls to <function recreate_function.<locals>.restored_function_body at 0x7f9e6a8df0d0> triggered tf.function retracing. Tracing is expensive and the excessive number of tracings could be due to (1) creating @tf.function repeatedly in a loop, (2) passing tensors with different shapes, (3) passing Python objects instead of tensors. For (1), please define your @tf.function outside of the loop. For (2), @tf.function has experimental_relax_shapes=True option that relaxes argument shapes that can avoid unnecessary retracing. For (3), please refer to https://www.tensorflow.org/guide/function#controlling_retracing and https://www.tensorflow.org/api_docs/python/tf/function for  more details.\n"
     ]
    },
    {
     "name": "stderr",
     "output_type": "stream",
     "text": [
      "[2021-03-05 17:44:39,955 - def_function.py:113  - WARNING - called_with_tracing]: 11 out of the last 11 calls to <function recreate_function.<locals>.restored_function_body at 0x7f9e6a8df0d0> triggered tf.function retracing. Tracing is expensive and the excessive number of tracings could be due to (1) creating @tf.function repeatedly in a loop, (2) passing tensors with different shapes, (3) passing Python objects instead of tensors. For (1), please define your @tf.function outside of the loop. For (2), @tf.function has experimental_relax_shapes=True option that relaxes argument shapes that can avoid unnecessary retracing. For (3), please refer to https://www.tensorflow.org/guide/function#controlling_retracing and https://www.tensorflow.org/api_docs/python/tf/function for  more details.\n"
     ]
    },
    {
     "name": "stdout",
     "output_type": "stream",
     "text": [
      "[2021-03-05 17:44:39,955 - def_function.py:113  - WARNING - called_with_tracing]: 11 out of the last 11 calls to <function recreate_function.<locals>.restored_function_body at 0x7f9e6a8df0d0> triggered tf.function retracing. Tracing is expensive and the excessive number of tracings could be due to (1) creating @tf.function repeatedly in a loop, (2) passing tensors with different shapes, (3) passing Python objects instead of tensors. For (1), please define your @tf.function outside of the loop. For (2), @tf.function has experimental_relax_shapes=True option that relaxes argument shapes that can avoid unnecessary retracing. For (3), please refer to https://www.tensorflow.org/guide/function#controlling_retracing and https://www.tensorflow.org/api_docs/python/tf/function for  more details.\n"
     ]
    },
    {
     "name": "stderr",
     "output_type": "stream",
     "text": [
      "[2021-03-05 17:44:50,920 - def_function.py:113  - WARNING - called_with_tracing]: 11 out of the last 11 calls to <function recreate_function.<locals>.restored_function_body at 0x7f9e6a93aaf0> triggered tf.function retracing. Tracing is expensive and the excessive number of tracings could be due to (1) creating @tf.function repeatedly in a loop, (2) passing tensors with different shapes, (3) passing Python objects instead of tensors. For (1), please define your @tf.function outside of the loop. For (2), @tf.function has experimental_relax_shapes=True option that relaxes argument shapes that can avoid unnecessary retracing. For (3), please refer to https://www.tensorflow.org/guide/function#controlling_retracing and https://www.tensorflow.org/api_docs/python/tf/function for  more details.\n"
     ]
    },
    {
     "name": "stdout",
     "output_type": "stream",
     "text": [
      "[2021-03-05 17:44:50,920 - def_function.py:113  - WARNING - called_with_tracing]: 11 out of the last 11 calls to <function recreate_function.<locals>.restored_function_body at 0x7f9e6a93aaf0> triggered tf.function retracing. Tracing is expensive and the excessive number of tracings could be due to (1) creating @tf.function repeatedly in a loop, (2) passing tensors with different shapes, (3) passing Python objects instead of tensors. For (1), please define your @tf.function outside of the loop. For (2), @tf.function has experimental_relax_shapes=True option that relaxes argument shapes that can avoid unnecessary retracing. For (3), please refer to https://www.tensorflow.org/guide/function#controlling_retracing and https://www.tensorflow.org/api_docs/python/tf/function for  more details.\n"
     ]
    },
    {
     "name": "stderr",
     "output_type": "stream",
     "text": [
      "[2021-03-05 17:44:51,049 - def_function.py:113  - WARNING - called_with_tracing]: 11 out of the last 11 calls to <function recreate_function.<locals>.restored_function_body at 0x7f9e6a93aaf0> triggered tf.function retracing. Tracing is expensive and the excessive number of tracings could be due to (1) creating @tf.function repeatedly in a loop, (2) passing tensors with different shapes, (3) passing Python objects instead of tensors. For (1), please define your @tf.function outside of the loop. For (2), @tf.function has experimental_relax_shapes=True option that relaxes argument shapes that can avoid unnecessary retracing. For (3), please refer to https://www.tensorflow.org/guide/function#controlling_retracing and https://www.tensorflow.org/api_docs/python/tf/function for  more details.\n"
     ]
    },
    {
     "name": "stdout",
     "output_type": "stream",
     "text": [
      "[2021-03-05 17:44:51,049 - def_function.py:113  - WARNING - called_with_tracing]: 11 out of the last 11 calls to <function recreate_function.<locals>.restored_function_body at 0x7f9e6a93aaf0> triggered tf.function retracing. Tracing is expensive and the excessive number of tracings could be due to (1) creating @tf.function repeatedly in a loop, (2) passing tensors with different shapes, (3) passing Python objects instead of tensors. For (1), please define your @tf.function outside of the loop. For (2), @tf.function has experimental_relax_shapes=True option that relaxes argument shapes that can avoid unnecessary retracing. For (3), please refer to https://www.tensorflow.org/guide/function#controlling_retracing and https://www.tensorflow.org/api_docs/python/tf/function for  more details.\n"
     ]
    },
    {
     "name": "stderr",
     "output_type": "stream",
     "text": [
      "[2021-03-05 17:45:02,156 - def_function.py:113  - WARNING - called_with_tracing]: 11 out of the last 11 calls to <function recreate_function.<locals>.restored_function_body at 0x7f9e6a8df3a0> triggered tf.function retracing. Tracing is expensive and the excessive number of tracings could be due to (1) creating @tf.function repeatedly in a loop, (2) passing tensors with different shapes, (3) passing Python objects instead of tensors. For (1), please define your @tf.function outside of the loop. For (2), @tf.function has experimental_relax_shapes=True option that relaxes argument shapes that can avoid unnecessary retracing. For (3), please refer to https://www.tensorflow.org/guide/function#controlling_retracing and https://www.tensorflow.org/api_docs/python/tf/function for  more details.\n"
     ]
    },
    {
     "name": "stdout",
     "output_type": "stream",
     "text": [
      "[2021-03-05 17:45:02,156 - def_function.py:113  - WARNING - called_with_tracing]: 11 out of the last 11 calls to <function recreate_function.<locals>.restored_function_body at 0x7f9e6a8df3a0> triggered tf.function retracing. Tracing is expensive and the excessive number of tracings could be due to (1) creating @tf.function repeatedly in a loop, (2) passing tensors with different shapes, (3) passing Python objects instead of tensors. For (1), please define your @tf.function outside of the loop. For (2), @tf.function has experimental_relax_shapes=True option that relaxes argument shapes that can avoid unnecessary retracing. For (3), please refer to https://www.tensorflow.org/guide/function#controlling_retracing and https://www.tensorflow.org/api_docs/python/tf/function for  more details.\n"
     ]
    },
    {
     "name": "stderr",
     "output_type": "stream",
     "text": [
      "[2021-03-05 17:45:02,284 - def_function.py:113  - WARNING - called_with_tracing]: 11 out of the last 11 calls to <function recreate_function.<locals>.restored_function_body at 0x7f9e6a8df3a0> triggered tf.function retracing. Tracing is expensive and the excessive number of tracings could be due to (1) creating @tf.function repeatedly in a loop, (2) passing tensors with different shapes, (3) passing Python objects instead of tensors. For (1), please define your @tf.function outside of the loop. For (2), @tf.function has experimental_relax_shapes=True option that relaxes argument shapes that can avoid unnecessary retracing. For (3), please refer to https://www.tensorflow.org/guide/function#controlling_retracing and https://www.tensorflow.org/api_docs/python/tf/function for  more details.\n"
     ]
    },
    {
     "name": "stdout",
     "output_type": "stream",
     "text": [
      "[2021-03-05 17:45:02,284 - def_function.py:113  - WARNING - called_with_tracing]: 11 out of the last 11 calls to <function recreate_function.<locals>.restored_function_body at 0x7f9e6a8df3a0> triggered tf.function retracing. Tracing is expensive and the excessive number of tracings could be due to (1) creating @tf.function repeatedly in a loop, (2) passing tensors with different shapes, (3) passing Python objects instead of tensors. For (1), please define your @tf.function outside of the loop. For (2), @tf.function has experimental_relax_shapes=True option that relaxes argument shapes that can avoid unnecessary retracing. For (3), please refer to https://www.tensorflow.org/guide/function#controlling_retracing and https://www.tensorflow.org/api_docs/python/tf/function for  more details.\n"
     ]
    },
    {
     "name": "stderr",
     "output_type": "stream",
     "text": [
      "[2021-03-05 17:45:14,059 - def_function.py:113  - WARNING - called_with_tracing]: 11 out of the last 11 calls to <function recreate_function.<locals>.restored_function_body at 0x7f9e6c2a2040> triggered tf.function retracing. Tracing is expensive and the excessive number of tracings could be due to (1) creating @tf.function repeatedly in a loop, (2) passing tensors with different shapes, (3) passing Python objects instead of tensors. For (1), please define your @tf.function outside of the loop. For (2), @tf.function has experimental_relax_shapes=True option that relaxes argument shapes that can avoid unnecessary retracing. For (3), please refer to https://www.tensorflow.org/guide/function#controlling_retracing and https://www.tensorflow.org/api_docs/python/tf/function for  more details.\n"
     ]
    },
    {
     "name": "stdout",
     "output_type": "stream",
     "text": [
      "[2021-03-05 17:45:14,059 - def_function.py:113  - WARNING - called_with_tracing]: 11 out of the last 11 calls to <function recreate_function.<locals>.restored_function_body at 0x7f9e6c2a2040> triggered tf.function retracing. Tracing is expensive and the excessive number of tracings could be due to (1) creating @tf.function repeatedly in a loop, (2) passing tensors with different shapes, (3) passing Python objects instead of tensors. For (1), please define your @tf.function outside of the loop. For (2), @tf.function has experimental_relax_shapes=True option that relaxes argument shapes that can avoid unnecessary retracing. For (3), please refer to https://www.tensorflow.org/guide/function#controlling_retracing and https://www.tensorflow.org/api_docs/python/tf/function for  more details.\n"
     ]
    },
    {
     "name": "stderr",
     "output_type": "stream",
     "text": [
      "[2021-03-05 17:45:14,184 - def_function.py:113  - WARNING - called_with_tracing]: 11 out of the last 11 calls to <function recreate_function.<locals>.restored_function_body at 0x7f9e6c2a2040> triggered tf.function retracing. Tracing is expensive and the excessive number of tracings could be due to (1) creating @tf.function repeatedly in a loop, (2) passing tensors with different shapes, (3) passing Python objects instead of tensors. For (1), please define your @tf.function outside of the loop. For (2), @tf.function has experimental_relax_shapes=True option that relaxes argument shapes that can avoid unnecessary retracing. For (3), please refer to https://www.tensorflow.org/guide/function#controlling_retracing and https://www.tensorflow.org/api_docs/python/tf/function for  more details.\n"
     ]
    },
    {
     "name": "stdout",
     "output_type": "stream",
     "text": [
      "[2021-03-05 17:45:14,184 - def_function.py:113  - WARNING - called_with_tracing]: 11 out of the last 11 calls to <function recreate_function.<locals>.restored_function_body at 0x7f9e6c2a2040> triggered tf.function retracing. Tracing is expensive and the excessive number of tracings could be due to (1) creating @tf.function repeatedly in a loop, (2) passing tensors with different shapes, (3) passing Python objects instead of tensors. For (1), please define your @tf.function outside of the loop. For (2), @tf.function has experimental_relax_shapes=True option that relaxes argument shapes that can avoid unnecessary retracing. For (3), please refer to https://www.tensorflow.org/guide/function#controlling_retracing and https://www.tensorflow.org/api_docs/python/tf/function for  more details.\n"
     ]
    },
    {
     "name": "stderr",
     "output_type": "stream",
     "text": [
      "[2021-03-05 17:45:24,903 - def_function.py:113  - WARNING - called_with_tracing]: 11 out of the last 11 calls to <function recreate_function.<locals>.restored_function_body at 0x7f9e68f6c0d0> triggered tf.function retracing. Tracing is expensive and the excessive number of tracings could be due to (1) creating @tf.function repeatedly in a loop, (2) passing tensors with different shapes, (3) passing Python objects instead of tensors. For (1), please define your @tf.function outside of the loop. For (2), @tf.function has experimental_relax_shapes=True option that relaxes argument shapes that can avoid unnecessary retracing. For (3), please refer to https://www.tensorflow.org/guide/function#controlling_retracing and https://www.tensorflow.org/api_docs/python/tf/function for  more details.\n"
     ]
    },
    {
     "name": "stdout",
     "output_type": "stream",
     "text": [
      "[2021-03-05 17:45:24,903 - def_function.py:113  - WARNING - called_with_tracing]: 11 out of the last 11 calls to <function recreate_function.<locals>.restored_function_body at 0x7f9e68f6c0d0> triggered tf.function retracing. Tracing is expensive and the excessive number of tracings could be due to (1) creating @tf.function repeatedly in a loop, (2) passing tensors with different shapes, (3) passing Python objects instead of tensors. For (1), please define your @tf.function outside of the loop. For (2), @tf.function has experimental_relax_shapes=True option that relaxes argument shapes that can avoid unnecessary retracing. For (3), please refer to https://www.tensorflow.org/guide/function#controlling_retracing and https://www.tensorflow.org/api_docs/python/tf/function for  more details.\n"
     ]
    },
    {
     "name": "stderr",
     "output_type": "stream",
     "text": [
      "[2021-03-05 17:45:25,030 - def_function.py:113  - WARNING - called_with_tracing]: 11 out of the last 11 calls to <function recreate_function.<locals>.restored_function_body at 0x7f9e68f6c0d0> triggered tf.function retracing. Tracing is expensive and the excessive number of tracings could be due to (1) creating @tf.function repeatedly in a loop, (2) passing tensors with different shapes, (3) passing Python objects instead of tensors. For (1), please define your @tf.function outside of the loop. For (2), @tf.function has experimental_relax_shapes=True option that relaxes argument shapes that can avoid unnecessary retracing. For (3), please refer to https://www.tensorflow.org/guide/function#controlling_retracing and https://www.tensorflow.org/api_docs/python/tf/function for  more details.\n"
     ]
    },
    {
     "name": "stdout",
     "output_type": "stream",
     "text": [
      "[2021-03-05 17:45:25,030 - def_function.py:113  - WARNING - called_with_tracing]: 11 out of the last 11 calls to <function recreate_function.<locals>.restored_function_body at 0x7f9e68f6c0d0> triggered tf.function retracing. Tracing is expensive and the excessive number of tracings could be due to (1) creating @tf.function repeatedly in a loop, (2) passing tensors with different shapes, (3) passing Python objects instead of tensors. For (1), please define your @tf.function outside of the loop. For (2), @tf.function has experimental_relax_shapes=True option that relaxes argument shapes that can avoid unnecessary retracing. For (3), please refer to https://www.tensorflow.org/guide/function#controlling_retracing and https://www.tensorflow.org/api_docs/python/tf/function for  more details.\n"
     ]
    },
    {
     "name": "stderr",
     "output_type": "stream",
     "text": [
      "[2021-03-05 17:45:36,840 - def_function.py:113  - WARNING - called_with_tracing]: 11 out of the last 11 calls to <function recreate_function.<locals>.restored_function_body at 0x7f9e68feb8b0> triggered tf.function retracing. Tracing is expensive and the excessive number of tracings could be due to (1) creating @tf.function repeatedly in a loop, (2) passing tensors with different shapes, (3) passing Python objects instead of tensors. For (1), please define your @tf.function outside of the loop. For (2), @tf.function has experimental_relax_shapes=True option that relaxes argument shapes that can avoid unnecessary retracing. For (3), please refer to https://www.tensorflow.org/guide/function#controlling_retracing and https://www.tensorflow.org/api_docs/python/tf/function for  more details.\n"
     ]
    },
    {
     "name": "stdout",
     "output_type": "stream",
     "text": [
      "[2021-03-05 17:45:36,840 - def_function.py:113  - WARNING - called_with_tracing]: 11 out of the last 11 calls to <function recreate_function.<locals>.restored_function_body at 0x7f9e68feb8b0> triggered tf.function retracing. Tracing is expensive and the excessive number of tracings could be due to (1) creating @tf.function repeatedly in a loop, (2) passing tensors with different shapes, (3) passing Python objects instead of tensors. For (1), please define your @tf.function outside of the loop. For (2), @tf.function has experimental_relax_shapes=True option that relaxes argument shapes that can avoid unnecessary retracing. For (3), please refer to https://www.tensorflow.org/guide/function#controlling_retracing and https://www.tensorflow.org/api_docs/python/tf/function for  more details.\n"
     ]
    },
    {
     "name": "stderr",
     "output_type": "stream",
     "text": [
      "[2021-03-05 17:45:36,957 - def_function.py:113  - WARNING - called_with_tracing]: 11 out of the last 11 calls to <function recreate_function.<locals>.restored_function_body at 0x7f9e68feb8b0> triggered tf.function retracing. Tracing is expensive and the excessive number of tracings could be due to (1) creating @tf.function repeatedly in a loop, (2) passing tensors with different shapes, (3) passing Python objects instead of tensors. For (1), please define your @tf.function outside of the loop. For (2), @tf.function has experimental_relax_shapes=True option that relaxes argument shapes that can avoid unnecessary retracing. For (3), please refer to https://www.tensorflow.org/guide/function#controlling_retracing and https://www.tensorflow.org/api_docs/python/tf/function for  more details.\n"
     ]
    },
    {
     "name": "stdout",
     "output_type": "stream",
     "text": [
      "[2021-03-05 17:45:36,957 - def_function.py:113  - WARNING - called_with_tracing]: 11 out of the last 11 calls to <function recreate_function.<locals>.restored_function_body at 0x7f9e68feb8b0> triggered tf.function retracing. Tracing is expensive and the excessive number of tracings could be due to (1) creating @tf.function repeatedly in a loop, (2) passing tensors with different shapes, (3) passing Python objects instead of tensors. For (1), please define your @tf.function outside of the loop. For (2), @tf.function has experimental_relax_shapes=True option that relaxes argument shapes that can avoid unnecessary retracing. For (3), please refer to https://www.tensorflow.org/guide/function#controlling_retracing and https://www.tensorflow.org/api_docs/python/tf/function for  more details.\n"
     ]
    },
    {
     "name": "stderr",
     "output_type": "stream",
     "text": [
      "[2021-03-05 17:45:49,970 - def_function.py:113  - WARNING - called_with_tracing]: 11 out of the last 11 calls to <function recreate_function.<locals>.restored_function_body at 0x7f9e697914c0> triggered tf.function retracing. Tracing is expensive and the excessive number of tracings could be due to (1) creating @tf.function repeatedly in a loop, (2) passing tensors with different shapes, (3) passing Python objects instead of tensors. For (1), please define your @tf.function outside of the loop. For (2), @tf.function has experimental_relax_shapes=True option that relaxes argument shapes that can avoid unnecessary retracing. For (3), please refer to https://www.tensorflow.org/guide/function#controlling_retracing and https://www.tensorflow.org/api_docs/python/tf/function for  more details.\n"
     ]
    },
    {
     "name": "stdout",
     "output_type": "stream",
     "text": [
      "[2021-03-05 17:45:49,970 - def_function.py:113  - WARNING - called_with_tracing]: 11 out of the last 11 calls to <function recreate_function.<locals>.restored_function_body at 0x7f9e697914c0> triggered tf.function retracing. Tracing is expensive and the excessive number of tracings could be due to (1) creating @tf.function repeatedly in a loop, (2) passing tensors with different shapes, (3) passing Python objects instead of tensors. For (1), please define your @tf.function outside of the loop. For (2), @tf.function has experimental_relax_shapes=True option that relaxes argument shapes that can avoid unnecessary retracing. For (3), please refer to https://www.tensorflow.org/guide/function#controlling_retracing and https://www.tensorflow.org/api_docs/python/tf/function for  more details.\n"
     ]
    },
    {
     "name": "stderr",
     "output_type": "stream",
     "text": [
      "[2021-03-05 17:45:50,095 - def_function.py:113  - WARNING - called_with_tracing]: 11 out of the last 11 calls to <function recreate_function.<locals>.restored_function_body at 0x7f9e697914c0> triggered tf.function retracing. Tracing is expensive and the excessive number of tracings could be due to (1) creating @tf.function repeatedly in a loop, (2) passing tensors with different shapes, (3) passing Python objects instead of tensors. For (1), please define your @tf.function outside of the loop. For (2), @tf.function has experimental_relax_shapes=True option that relaxes argument shapes that can avoid unnecessary retracing. For (3), please refer to https://www.tensorflow.org/guide/function#controlling_retracing and https://www.tensorflow.org/api_docs/python/tf/function for  more details.\n"
     ]
    },
    {
     "name": "stdout",
     "output_type": "stream",
     "text": [
      "[2021-03-05 17:45:50,095 - def_function.py:113  - WARNING - called_with_tracing]: 11 out of the last 11 calls to <function recreate_function.<locals>.restored_function_body at 0x7f9e697914c0> triggered tf.function retracing. Tracing is expensive and the excessive number of tracings could be due to (1) creating @tf.function repeatedly in a loop, (2) passing tensors with different shapes, (3) passing Python objects instead of tensors. For (1), please define your @tf.function outside of the loop. For (2), @tf.function has experimental_relax_shapes=True option that relaxes argument shapes that can avoid unnecessary retracing. For (3), please refer to https://www.tensorflow.org/guide/function#controlling_retracing and https://www.tensorflow.org/api_docs/python/tf/function for  more details.\n"
     ]
    },
    {
     "name": "stderr",
     "output_type": "stream",
     "text": [
      "[2021-03-05 17:46:01,840 - def_function.py:113  - WARNING - called_with_tracing]: 11 out of the last 11 calls to <function recreate_function.<locals>.restored_function_body at 0x7f9e6a928f70> triggered tf.function retracing. Tracing is expensive and the excessive number of tracings could be due to (1) creating @tf.function repeatedly in a loop, (2) passing tensors with different shapes, (3) passing Python objects instead of tensors. For (1), please define your @tf.function outside of the loop. For (2), @tf.function has experimental_relax_shapes=True option that relaxes argument shapes that can avoid unnecessary retracing. For (3), please refer to https://www.tensorflow.org/guide/function#controlling_retracing and https://www.tensorflow.org/api_docs/python/tf/function for  more details.\n"
     ]
    },
    {
     "name": "stdout",
     "output_type": "stream",
     "text": [
      "[2021-03-05 17:46:01,840 - def_function.py:113  - WARNING - called_with_tracing]: 11 out of the last 11 calls to <function recreate_function.<locals>.restored_function_body at 0x7f9e6a928f70> triggered tf.function retracing. Tracing is expensive and the excessive number of tracings could be due to (1) creating @tf.function repeatedly in a loop, (2) passing tensors with different shapes, (3) passing Python objects instead of tensors. For (1), please define your @tf.function outside of the loop. For (2), @tf.function has experimental_relax_shapes=True option that relaxes argument shapes that can avoid unnecessary retracing. For (3), please refer to https://www.tensorflow.org/guide/function#controlling_retracing and https://www.tensorflow.org/api_docs/python/tf/function for  more details.\n"
     ]
    },
    {
     "name": "stderr",
     "output_type": "stream",
     "text": [
      "[2021-03-05 17:46:01,955 - def_function.py:113  - WARNING - called_with_tracing]: 11 out of the last 11 calls to <function recreate_function.<locals>.restored_function_body at 0x7f9e6a928f70> triggered tf.function retracing. Tracing is expensive and the excessive number of tracings could be due to (1) creating @tf.function repeatedly in a loop, (2) passing tensors with different shapes, (3) passing Python objects instead of tensors. For (1), please define your @tf.function outside of the loop. For (2), @tf.function has experimental_relax_shapes=True option that relaxes argument shapes that can avoid unnecessary retracing. For (3), please refer to https://www.tensorflow.org/guide/function#controlling_retracing and https://www.tensorflow.org/api_docs/python/tf/function for  more details.\n"
     ]
    },
    {
     "name": "stdout",
     "output_type": "stream",
     "text": [
      "[2021-03-05 17:46:01,955 - def_function.py:113  - WARNING - called_with_tracing]: 11 out of the last 11 calls to <function recreate_function.<locals>.restored_function_body at 0x7f9e6a928f70> triggered tf.function retracing. Tracing is expensive and the excessive number of tracings could be due to (1) creating @tf.function repeatedly in a loop, (2) passing tensors with different shapes, (3) passing Python objects instead of tensors. For (1), please define your @tf.function outside of the loop. For (2), @tf.function has experimental_relax_shapes=True option that relaxes argument shapes that can avoid unnecessary retracing. For (3), please refer to https://www.tensorflow.org/guide/function#controlling_retracing and https://www.tensorflow.org/api_docs/python/tf/function for  more details.\n"
     ]
    },
    {
     "name": "stderr",
     "output_type": "stream",
     "text": [
      "[2021-03-05 17:46:14,453 - def_function.py:113  - WARNING - called_with_tracing]: 11 out of the last 11 calls to <function recreate_function.<locals>.restored_function_body at 0x7f9e6ad064c0> triggered tf.function retracing. Tracing is expensive and the excessive number of tracings could be due to (1) creating @tf.function repeatedly in a loop, (2) passing tensors with different shapes, (3) passing Python objects instead of tensors. For (1), please define your @tf.function outside of the loop. For (2), @tf.function has experimental_relax_shapes=True option that relaxes argument shapes that can avoid unnecessary retracing. For (3), please refer to https://www.tensorflow.org/guide/function#controlling_retracing and https://www.tensorflow.org/api_docs/python/tf/function for  more details.\n"
     ]
    },
    {
     "name": "stdout",
     "output_type": "stream",
     "text": [
      "[2021-03-05 17:46:14,453 - def_function.py:113  - WARNING - called_with_tracing]: 11 out of the last 11 calls to <function recreate_function.<locals>.restored_function_body at 0x7f9e6ad064c0> triggered tf.function retracing. Tracing is expensive and the excessive number of tracings could be due to (1) creating @tf.function repeatedly in a loop, (2) passing tensors with different shapes, (3) passing Python objects instead of tensors. For (1), please define your @tf.function outside of the loop. For (2), @tf.function has experimental_relax_shapes=True option that relaxes argument shapes that can avoid unnecessary retracing. For (3), please refer to https://www.tensorflow.org/guide/function#controlling_retracing and https://www.tensorflow.org/api_docs/python/tf/function for  more details.\n"
     ]
    },
    {
     "name": "stderr",
     "output_type": "stream",
     "text": [
      "[2021-03-05 17:46:14,572 - def_function.py:113  - WARNING - called_with_tracing]: 11 out of the last 11 calls to <function recreate_function.<locals>.restored_function_body at 0x7f9e6ad064c0> triggered tf.function retracing. Tracing is expensive and the excessive number of tracings could be due to (1) creating @tf.function repeatedly in a loop, (2) passing tensors with different shapes, (3) passing Python objects instead of tensors. For (1), please define your @tf.function outside of the loop. For (2), @tf.function has experimental_relax_shapes=True option that relaxes argument shapes that can avoid unnecessary retracing. For (3), please refer to https://www.tensorflow.org/guide/function#controlling_retracing and https://www.tensorflow.org/api_docs/python/tf/function for  more details.\n"
     ]
    },
    {
     "name": "stdout",
     "output_type": "stream",
     "text": [
      "[2021-03-05 17:46:14,572 - def_function.py:113  - WARNING - called_with_tracing]: 11 out of the last 11 calls to <function recreate_function.<locals>.restored_function_body at 0x7f9e6ad064c0> triggered tf.function retracing. Tracing is expensive and the excessive number of tracings could be due to (1) creating @tf.function repeatedly in a loop, (2) passing tensors with different shapes, (3) passing Python objects instead of tensors. For (1), please define your @tf.function outside of the loop. For (2), @tf.function has experimental_relax_shapes=True option that relaxes argument shapes that can avoid unnecessary retracing. For (3), please refer to https://www.tensorflow.org/guide/function#controlling_retracing and https://www.tensorflow.org/api_docs/python/tf/function for  more details.\n"
     ]
    },
    {
     "name": "stderr",
     "output_type": "stream",
     "text": [
      "[2021-03-05 17:46:24,633 - def_function.py:113  - WARNING - called_with_tracing]: 11 out of the last 11 calls to <function recreate_function.<locals>.restored_function_body at 0x7f9e6a9e9790> triggered tf.function retracing. Tracing is expensive and the excessive number of tracings could be due to (1) creating @tf.function repeatedly in a loop, (2) passing tensors with different shapes, (3) passing Python objects instead of tensors. For (1), please define your @tf.function outside of the loop. For (2), @tf.function has experimental_relax_shapes=True option that relaxes argument shapes that can avoid unnecessary retracing. For (3), please refer to https://www.tensorflow.org/guide/function#controlling_retracing and https://www.tensorflow.org/api_docs/python/tf/function for  more details.\n"
     ]
    },
    {
     "name": "stdout",
     "output_type": "stream",
     "text": [
      "[2021-03-05 17:46:24,633 - def_function.py:113  - WARNING - called_with_tracing]: 11 out of the last 11 calls to <function recreate_function.<locals>.restored_function_body at 0x7f9e6a9e9790> triggered tf.function retracing. Tracing is expensive and the excessive number of tracings could be due to (1) creating @tf.function repeatedly in a loop, (2) passing tensors with different shapes, (3) passing Python objects instead of tensors. For (1), please define your @tf.function outside of the loop. For (2), @tf.function has experimental_relax_shapes=True option that relaxes argument shapes that can avoid unnecessary retracing. For (3), please refer to https://www.tensorflow.org/guide/function#controlling_retracing and https://www.tensorflow.org/api_docs/python/tf/function for  more details.\n"
     ]
    },
    {
     "name": "stderr",
     "output_type": "stream",
     "text": [
      "[2021-03-05 17:46:24,756 - def_function.py:113  - WARNING - called_with_tracing]: 11 out of the last 11 calls to <function recreate_function.<locals>.restored_function_body at 0x7f9e6a9e9790> triggered tf.function retracing. Tracing is expensive and the excessive number of tracings could be due to (1) creating @tf.function repeatedly in a loop, (2) passing tensors with different shapes, (3) passing Python objects instead of tensors. For (1), please define your @tf.function outside of the loop. For (2), @tf.function has experimental_relax_shapes=True option that relaxes argument shapes that can avoid unnecessary retracing. For (3), please refer to https://www.tensorflow.org/guide/function#controlling_retracing and https://www.tensorflow.org/api_docs/python/tf/function for  more details.\n"
     ]
    },
    {
     "name": "stdout",
     "output_type": "stream",
     "text": [
      "[2021-03-05 17:46:24,756 - def_function.py:113  - WARNING - called_with_tracing]: 11 out of the last 11 calls to <function recreate_function.<locals>.restored_function_body at 0x7f9e6a9e9790> triggered tf.function retracing. Tracing is expensive and the excessive number of tracings could be due to (1) creating @tf.function repeatedly in a loop, (2) passing tensors with different shapes, (3) passing Python objects instead of tensors. For (1), please define your @tf.function outside of the loop. For (2), @tf.function has experimental_relax_shapes=True option that relaxes argument shapes that can avoid unnecessary retracing. For (3), please refer to https://www.tensorflow.org/guide/function#controlling_retracing and https://www.tensorflow.org/api_docs/python/tf/function for  more details.\n"
     ]
    },
    {
     "name": "stderr",
     "output_type": "stream",
     "text": [
      "[2021-03-05 17:46:35,975 - def_function.py:113  - WARNING - called_with_tracing]: 11 out of the last 11 calls to <function recreate_function.<locals>.restored_function_body at 0x7f9e6a8d39d0> triggered tf.function retracing. Tracing is expensive and the excessive number of tracings could be due to (1) creating @tf.function repeatedly in a loop, (2) passing tensors with different shapes, (3) passing Python objects instead of tensors. For (1), please define your @tf.function outside of the loop. For (2), @tf.function has experimental_relax_shapes=True option that relaxes argument shapes that can avoid unnecessary retracing. For (3), please refer to https://www.tensorflow.org/guide/function#controlling_retracing and https://www.tensorflow.org/api_docs/python/tf/function for  more details.\n"
     ]
    },
    {
     "name": "stdout",
     "output_type": "stream",
     "text": [
      "[2021-03-05 17:46:35,975 - def_function.py:113  - WARNING - called_with_tracing]: 11 out of the last 11 calls to <function recreate_function.<locals>.restored_function_body at 0x7f9e6a8d39d0> triggered tf.function retracing. Tracing is expensive and the excessive number of tracings could be due to (1) creating @tf.function repeatedly in a loop, (2) passing tensors with different shapes, (3) passing Python objects instead of tensors. For (1), please define your @tf.function outside of the loop. For (2), @tf.function has experimental_relax_shapes=True option that relaxes argument shapes that can avoid unnecessary retracing. For (3), please refer to https://www.tensorflow.org/guide/function#controlling_retracing and https://www.tensorflow.org/api_docs/python/tf/function for  more details.\n"
     ]
    },
    {
     "name": "stderr",
     "output_type": "stream",
     "text": [
      "[2021-03-05 17:46:36,088 - def_function.py:113  - WARNING - called_with_tracing]: 11 out of the last 11 calls to <function recreate_function.<locals>.restored_function_body at 0x7f9e6a8d39d0> triggered tf.function retracing. Tracing is expensive and the excessive number of tracings could be due to (1) creating @tf.function repeatedly in a loop, (2) passing tensors with different shapes, (3) passing Python objects instead of tensors. For (1), please define your @tf.function outside of the loop. For (2), @tf.function has experimental_relax_shapes=True option that relaxes argument shapes that can avoid unnecessary retracing. For (3), please refer to https://www.tensorflow.org/guide/function#controlling_retracing and https://www.tensorflow.org/api_docs/python/tf/function for  more details.\n"
     ]
    },
    {
     "name": "stdout",
     "output_type": "stream",
     "text": [
      "[2021-03-05 17:46:36,088 - def_function.py:113  - WARNING - called_with_tracing]: 11 out of the last 11 calls to <function recreate_function.<locals>.restored_function_body at 0x7f9e6a8d39d0> triggered tf.function retracing. Tracing is expensive and the excessive number of tracings could be due to (1) creating @tf.function repeatedly in a loop, (2) passing tensors with different shapes, (3) passing Python objects instead of tensors. For (1), please define your @tf.function outside of the loop. For (2), @tf.function has experimental_relax_shapes=True option that relaxes argument shapes that can avoid unnecessary retracing. For (3), please refer to https://www.tensorflow.org/guide/function#controlling_retracing and https://www.tensorflow.org/api_docs/python/tf/function for  more details.\n"
     ]
    },
    {
     "name": "stderr",
     "output_type": "stream",
     "text": [
      "[2021-03-05 17:46:47,790 - def_function.py:113  - WARNING - called_with_tracing]: 11 out of the last 11 calls to <function recreate_function.<locals>.restored_function_body at 0x7f9e68493f70> triggered tf.function retracing. Tracing is expensive and the excessive number of tracings could be due to (1) creating @tf.function repeatedly in a loop, (2) passing tensors with different shapes, (3) passing Python objects instead of tensors. For (1), please define your @tf.function outside of the loop. For (2), @tf.function has experimental_relax_shapes=True option that relaxes argument shapes that can avoid unnecessary retracing. For (3), please refer to https://www.tensorflow.org/guide/function#controlling_retracing and https://www.tensorflow.org/api_docs/python/tf/function for  more details.\n"
     ]
    },
    {
     "name": "stdout",
     "output_type": "stream",
     "text": [
      "[2021-03-05 17:46:47,790 - def_function.py:113  - WARNING - called_with_tracing]: 11 out of the last 11 calls to <function recreate_function.<locals>.restored_function_body at 0x7f9e68493f70> triggered tf.function retracing. Tracing is expensive and the excessive number of tracings could be due to (1) creating @tf.function repeatedly in a loop, (2) passing tensors with different shapes, (3) passing Python objects instead of tensors. For (1), please define your @tf.function outside of the loop. For (2), @tf.function has experimental_relax_shapes=True option that relaxes argument shapes that can avoid unnecessary retracing. For (3), please refer to https://www.tensorflow.org/guide/function#controlling_retracing and https://www.tensorflow.org/api_docs/python/tf/function for  more details.\n"
     ]
    },
    {
     "name": "stderr",
     "output_type": "stream",
     "text": [
      "[2021-03-05 17:46:47,934 - def_function.py:113  - WARNING - called_with_tracing]: 11 out of the last 11 calls to <function recreate_function.<locals>.restored_function_body at 0x7f9e68493f70> triggered tf.function retracing. Tracing is expensive and the excessive number of tracings could be due to (1) creating @tf.function repeatedly in a loop, (2) passing tensors with different shapes, (3) passing Python objects instead of tensors. For (1), please define your @tf.function outside of the loop. For (2), @tf.function has experimental_relax_shapes=True option that relaxes argument shapes that can avoid unnecessary retracing. For (3), please refer to https://www.tensorflow.org/guide/function#controlling_retracing and https://www.tensorflow.org/api_docs/python/tf/function for  more details.\n"
     ]
    },
    {
     "name": "stdout",
     "output_type": "stream",
     "text": [
      "[2021-03-05 17:46:47,934 - def_function.py:113  - WARNING - called_with_tracing]: 11 out of the last 11 calls to <function recreate_function.<locals>.restored_function_body at 0x7f9e68493f70> triggered tf.function retracing. Tracing is expensive and the excessive number of tracings could be due to (1) creating @tf.function repeatedly in a loop, (2) passing tensors with different shapes, (3) passing Python objects instead of tensors. For (1), please define your @tf.function outside of the loop. For (2), @tf.function has experimental_relax_shapes=True option that relaxes argument shapes that can avoid unnecessary retracing. For (3), please refer to https://www.tensorflow.org/guide/function#controlling_retracing and https://www.tensorflow.org/api_docs/python/tf/function for  more details.\n",
      "Evaluation result contains 4 target columns: V2, V4, V8, V15\n",
      "All are in a round-robin fashion imputed and performances are as follows:\n",
      "\n",
      "Target Column: V2 - Necessary train time in seconds: 10.9681\n",
      "            train         test\n",
      "MAE     28.404508    32.719606\n",
      "MSE   1380.535456  1705.943454\n",
      "RMSE    37.129683    41.290057\n",
      "\n",
      "             baseline  corrupted   imputed\n",
      "F1_micro     0.766108   0.745513  0.745219\n",
      "F1_macro     0.435556   0.417341  0.417297\n",
      "F1_weighted  0.751521   0.728705  0.728434\n",
      "\n",
      "\n",
      "Target Column: V4 - Necessary train time in seconds: 11.1847\n",
      "                train      test\n",
      "F1_micro     0.858156  0.857143\n",
      "F1_macro     0.576431  0.461198\n",
      "F1_weighted  0.812425  0.800355\n",
      "\n",
      "             baseline  corrupted   imputed\n",
      "F1_micro     0.766108   0.749632  0.749632\n",
      "F1_macro     0.435556   0.416059  0.416015\n",
      "F1_weighted  0.751521   0.734484  0.734479\n",
      "\n",
      "\n",
      "Target Column: V8 - Necessary train time in seconds: 12.1691\n",
      "                train      test\n",
      "F1_micro     0.832151  0.761905\n",
      "F1_macro     0.662684  0.587518\n",
      "F1_weighted  0.801914  0.709833\n",
      "\n",
      "             baseline  corrupted   imputed\n",
      "F1_micro     0.766108   0.744042  0.744337\n",
      "F1_macro     0.435556   0.423163  0.423234\n",
      "F1_weighted  0.751521   0.728835  0.729085\n",
      "\n",
      "\n",
      "Target Column: V15 - Necessary train time in seconds: 10.7629\n",
      "                train      test\n",
      "F1_micro     0.066194  0.047619\n",
      "F1_macro     0.028302  0.019335\n",
      "F1_weighted  0.042236  0.037506\n",
      "\n",
      "             baseline  corrupted   imputed\n",
      "F1_micro     0.766108   0.747279  0.748750\n",
      "F1_macro     0.435556   0.422406  0.423652\n",
      "F1_weighted  0.751521   0.732111  0.733582\n",
      "\n",
      "\n",
      "CPU times: user 4min 51s, sys: 1min 10s, total: 6min 2s\n",
      "Wall time: 2min 19s\n"
=======
      "Evaluation result contains 3 target columns: V2, V4, V15\n",
      "All are in a round-robin fashion imputed and performances are as follows:\n",
      "\n",
      "Target Column: V2\n",
      "            train         test\n",
      "MAE     35.230799    36.170749\n",
      "MSE   2238.914073  2323.350147\n",
      "RMSE    47.302482    48.165597\n",
      "\n",
      "             score metric\n",
      "baseline  0.375149     F1\n",
      "imputed   0.359628     F1\n",
      "\n",
      "\n",
      "Target Column: V4\n",
      "                train      test\n",
      "F1_micro     0.829214  0.830389\n",
      "F1_macro     0.453314  0.453633\n",
      "F1_weighted  0.751802  0.753511\n",
      "\n",
      "             score metric\n",
      "baseline  0.375149     F1\n",
      "imputed   0.363702     F1\n",
      "\n",
      "\n",
      "Target Column: V15\n",
      "                train      test\n",
      "F1_micro     0.044278  0.045347\n",
      "F1_macro     0.012854  0.012906\n",
      "F1_weighted  0.013700  0.015279\n",
      "\n",
      "             score metric\n",
      "baseline  0.375149     F1\n",
      "imputed   0.358817     F1\n",
      "\n",
      "\n",
      "CPU times: user 2min 27s, sys: 8.77 s, total: 2min 36s\n",
      "Wall time: 2min 7s\n"
>>>>>>> 4450ffc4
     ]
    }
   ],
   "source": [
    "arguments = {\n",
    "    \"seed\": seed,\n",
    "    \"hyperparameter_grid\": {\n",
    "        \"training\": {\n",
    "            \"batch_size\": [64, 256],\n",
    "            \"epochs\": [5, 15]\n",
    "        },\n",
    "        \"optimizer\": {\n",
    "            \"learning_rate\": [0.0005]\n",
    "        },\n",
    "        \"neural_architecture\": {\n",
    "            \"latent_dim_rel_size\": [0.1],\n",
    "            \"n_layers\": [1, 2],\n",
    "            \"layer_1_rel_size\": [0.5],\n",
    "            \"layer_2_rel_size\": [0.25],\n",
    "        },\n",
    "    }\n",
    "}\n",
    "\n",
    "%time MultipleColumnsAllMissingEvaluator(task, 0.5, \"MCAR\", target_columns, VAEImputer, arguments).evaluate(3).report()"
   ]
  },
  {
   "cell_type": "code",
   "execution_count": null,
   "metadata": {},
   "outputs": [],
   "source": []
  }
 ],
 "metadata": {
  "kernelspec": {
   "display_name": "Python 3",
   "language": "python",
   "name": "python3"
  },
  "language_info": {
   "codemirror_mode": {
    "name": "ipython",
    "version": 3
   },
   "file_extension": ".py",
   "mimetype": "text/x-python",
   "name": "python",
   "nbconvert_exporter": "python",
   "pygments_lexer": "ipython3",
   "version": "3.8.8"
  }
 },
 "nbformat": 4,
 "nbformat_minor": 4
}<|MERGE_RESOLUTION|>--- conflicted
+++ resolved
@@ -2,11 +2,7 @@
  "cells": [
   {
    "cell_type": "code",
-<<<<<<< HEAD
-   "execution_count": 2,
-=======
    "execution_count": 1,
->>>>>>> 4450ffc4
    "metadata": {},
    "outputs": [],
    "source": [
@@ -19,15 +15,17 @@
     "from data_imputation_paper.imputation.ml import KNNImputer, ForestImputer\n",
     "from data_imputation_paper.imputation.dl import AutoKerasImputer\n",
     "from data_imputation_paper.imputation.generative import GAINImputer, VAEImputer\n",
-<<<<<<< HEAD
     "from data_imputation_paper.evaluation import SingleColumnEvaluator, MultipleColumnsEvaluator, SingleColumnAllMissingEvaluator, MultipleColumnsAllMissingEvaluator\n",
     "\n",
     "%load_ext autoreload\n",
     "%autoreload 2"
-=======
-    "from data_imputation_paper.evaluation import Evaluator\n",
-    "\n",
-    "from tensorflow.compat.v1 import logging as tf_logging"
+   ]
+  },
+  {
+   "cell_type": "markdown",
+   "metadata": {},
+   "source": [
+    "## Make Deterministic"
    ]
   },
   {
@@ -36,15 +34,14 @@
    "metadata": {},
    "outputs": [],
    "source": [
-    "tf_logging.set_verbosity(tf_logging.ERROR)"
->>>>>>> 4450ffc4
-   ]
-  },
-  {
-   "cell_type": "markdown",
-   "metadata": {},
-   "source": [
-    "## Make Deterministic"
+    "seed = 42"
+   ]
+  },
+  {
+   "cell_type": "markdown",
+   "metadata": {},
+   "source": [
+    "## Create example tasks"
    ]
   },
   {
@@ -53,14 +50,14 @@
    "metadata": {},
    "outputs": [],
    "source": [
-    "seed = 42"
-   ]
-  },
-  {
-   "cell_type": "markdown",
-   "metadata": {},
-   "source": [
-    "## Create example tasks"
+    "task = OpenMLMultiClassClassificationTask(openml_id=4552, seed=seed)"
+   ]
+  },
+  {
+   "cell_type": "markdown",
+   "metadata": {},
+   "source": [
+    "## Insert missing values using jenga"
    ]
   },
   {
@@ -69,30 +66,51 @@
    "metadata": {},
    "outputs": [],
    "source": [
-    "task = OpenMLMultiClassClassificationTask(openml_id=4552, seed=seed)"
-   ]
-  },
-  {
-   "cell_type": "markdown",
-   "metadata": {},
-   "source": [
-    "## Insert missing values using jenga"
+    "target_columns = ['V2', 'V4', 'V8', 'V15']"
+   ]
+  },
+  {
+   "cell_type": "markdown",
+   "metadata": {},
+   "source": [
+    "## Mode Imputation"
    ]
   },
   {
    "cell_type": "code",
    "execution_count": 5,
    "metadata": {},
-   "outputs": [],
-   "source": [
-    "target_columns = ['V2', 'V4', 'V8', 'V15']"
-   ]
-  },
-  {
-   "cell_type": "markdown",
-   "metadata": {},
-   "source": [
-    "## Mode Imputation"
+   "outputs": [
+    {
+     "name": "stdout",
+     "output_type": "stream",
+     "text": [
+      "Evaluation result contains 1 target columns: V2\n",
+      "All are in a round-robin fashion imputed and performances are as follows:\n",
+      "\n",
+      "Target Column: V2 - Necessary train time in seconds: 0.0009\n",
+      "            train         test\n",
+      "MAE     29.534246    29.329695\n",
+      "MSE   1382.765079  1395.011245\n",
+      "RMSE    37.182935    37.339889\n",
+      "\n",
+      "             baseline  corrupted   imputed\n",
+      "F1_micro     0.729038   0.729038  0.729038\n",
+      "F1_macro     0.443047   0.432501  0.432501\n",
+      "F1_weighted  0.732119   0.731751  0.731751\n",
+      "\n",
+      "\n",
+      "CPU times: user 2.38 s, sys: 138 ms, total: 2.52 s\n",
+      "Wall time: 3.91 s\n"
+     ]
+    }
+   ],
+   "source": [
+    "arguments = {\n",
+    "    \"seed\": seed\n",
+    "}\n",
+    "\n",
+    "%time SingleColumnEvaluator(task, 0.5, \"MCAR\", target_columns[0], ModeImputer, arguments).evaluate(3).report()"
    ]
   },
   {
@@ -104,23 +122,35 @@
      "name": "stdout",
      "output_type": "stream",
      "text": [
-      "Evaluation result contains 1 target columns: V2\n",
-      "All are in a round-robin fashion imputed and performances are as follows:\n",
-      "\n",
-      "Target Column: V2 - Necessary train time in seconds: 0.0011\n",
+      "Evaluation result contains 2 target columns: V2, V4\n",
+      "All are in a round-robin fashion imputed and performances are as follows:\n",
+      "\n",
+      "Target Column: V2 - Necessary train time in seconds: 0.0009\n",
       "            train         test\n",
-      "MAE     29.176482    31.314079\n",
-      "MSE   1348.083534  1532.037677\n",
-      "RMSE    36.715550    39.130423\n",
-      "\n",
-      "             baseline  corrupted   imputed\n",
-      "F1_micro     0.766108   0.766990  0.766990\n",
-      "F1_macro     0.435556   0.431702  0.431702\n",
-      "F1_weighted  0.751521   0.752002  0.752002\n",
-      "\n",
-      "\n",
-      "CPU times: user 1.75 s, sys: 154 ms, total: 1.9 s\n",
-      "Wall time: 3.96 s\n"
+      "MAE     29.920306    28.966446\n",
+      "MSE   1426.373567  1385.846668\n",
+      "RMSE    37.763419    37.226873\n",
+      "\n",
+      "             baseline  corrupted   imputed\n",
+      "F1_micro     0.729038   0.721389  0.721389\n",
+      "F1_macro     0.443047   0.431010  0.431010\n",
+      "F1_weighted  0.732119   0.723656  0.723656\n",
+      "\n",
+      "\n",
+      "Target Column: V4 - Necessary train time in seconds: 0.0012\n",
+      "                train      test\n",
+      "F1_micro     0.829067  0.842167\n",
+      "F1_macro     0.453269  0.457155\n",
+      "F1_weighted  0.751597  0.770024\n",
+      "\n",
+      "             baseline  corrupted   imputed\n",
+      "F1_micro     0.729038   0.723448  0.723448\n",
+      "F1_macro     0.443047   0.418190  0.418190\n",
+      "F1_weighted  0.732119   0.725510  0.725510\n",
+      "\n",
+      "\n",
+      "CPU times: user 731 ms, sys: 14.3 ms, total: 745 ms\n",
+      "Wall time: 747 ms\n"
      ]
     }
    ],
@@ -129,285 +159,164 @@
     "    \"seed\": seed\n",
     "}\n",
     "\n",
-    "%time SingleColumnEvaluator(task, 0.5, \"MCAR\", target_columns[0], ModeImputer, arguments).evaluate(3).report()"
-   ]
-  },
-  {
-   "cell_type": "code",
-   "execution_count": 6,
-   "metadata": {},
-   "outputs": [
-    {
-     "name": "stdout",
-     "output_type": "stream",
-     "text": [
-      "Evaluation result contains 2 target columns: V2, V4\n",
-      "All are in a round-robin fashion imputed and performances are as follows:\n",
-      "\n",
-      "Target Column: V2 - Necessary train time in seconds: 0.001\n",
+    "%time MultipleColumnsEvaluator(task, 0.5, \"MCAR\", target_columns[:2], ModeImputer, arguments).evaluate(3).report()"
+   ]
+  },
+  {
+   "cell_type": "code",
+   "execution_count": 7,
+   "metadata": {},
+   "outputs": [
+    {
+     "name": "stdout",
+     "output_type": "stream",
+     "text": [
+      "Evaluation result contains 1 target columns: V15\n",
+      "All are in a round-robin fashion imputed and performances are as follows:\n",
+      "\n",
+      "Target Column: V15 - Necessary train time in seconds: 0.0009\n",
+      "                train      test\n",
+      "F1_micro     0.120567  0.114286\n",
+      "F1_macro     0.015002  0.019373\n",
+      "F1_weighted  0.026938  0.023443\n",
+      "\n",
+      "             baseline  corrupted   imputed\n",
+      "F1_micro     0.729038   0.701971  0.701971\n",
+      "F1_macro     0.443047   0.432568  0.432568\n",
+      "F1_weighted  0.732119   0.704395  0.704395\n",
+      "\n",
+      "\n",
+      "CPU times: user 426 ms, sys: 4.85 ms, total: 431 ms\n",
+      "Wall time: 431 ms\n"
+     ]
+    }
+   ],
+   "source": [
+    "arguments = {\n",
+    "    \"seed\": seed\n",
+    "}\n",
+    "\n",
+    "%time SingleColumnAllMissingEvaluator(task, 0.5, \"MCAR\", target_columns[-1], ModeImputer, arguments).evaluate(3).report()"
+   ]
+  },
+  {
+   "cell_type": "code",
+   "execution_count": 8,
+   "metadata": {},
+   "outputs": [
+    {
+     "name": "stdout",
+     "output_type": "stream",
+     "text": [
+      "Evaluation result contains 2 target columns: V8, V15\n",
+      "All are in a round-robin fashion imputed and performances are as follows:\n",
+      "\n",
+      "Target Column: V8 - Necessary train time in seconds: 0.001\n",
+      "                train      test\n",
+      "F1_micro     0.787234  0.761905\n",
+      "F1_macro     0.440313  0.431796\n",
+      "F1_weighted  0.693841  0.660217\n",
+      "\n",
+      "             baseline  corrupted   imputed\n",
+      "F1_micro     0.729038   0.701971  0.701971\n",
+      "F1_macro     0.443047   0.432568  0.432568\n",
+      "F1_weighted  0.732119   0.704395  0.704395\n",
+      "\n",
+      "\n",
+      "Target Column: V15 - Necessary train time in seconds: 0.001\n",
+      "                train      test\n",
+      "F1_micro     0.118203  0.085714\n",
+      "F1_macro     0.014738  0.013557\n",
+      "F1_weighted  0.025295  0.013534\n",
+      "\n",
+      "             baseline  corrupted   imputed\n",
+      "F1_micro     0.729038   0.700206  0.700206\n",
+      "F1_macro     0.443047   0.420314  0.420314\n",
+      "F1_weighted  0.732119   0.702995  0.702995\n",
+      "\n",
+      "\n",
+      "CPU times: user 916 ms, sys: 13.3 ms, total: 929 ms\n",
+      "Wall time: 932 ms\n"
+     ]
+    }
+   ],
+   "source": [
+    "arguments = {\n",
+    "    \"seed\": seed\n",
+    "}\n",
+    "\n",
+    "%time MultipleColumnsAllMissingEvaluator(task, 0.5, \"MCAR\", target_columns[2:], ModeImputer, arguments).evaluate(3).report()"
+   ]
+  },
+  {
+   "cell_type": "markdown",
+   "metadata": {},
+   "source": [
+    "## KNN imputation"
+   ]
+  },
+  {
+   "cell_type": "code",
+   "execution_count": 9,
+   "metadata": {},
+   "outputs": [
+    {
+     "name": "stdout",
+     "output_type": "stream",
+     "text": [
+      "Evaluation result contains 4 target columns: V2, V4, V8, V15\n",
+      "All are in a round-robin fashion imputed and performances are as follows:\n",
+      "\n",
+      "Target Column: V2 - Necessary train time in seconds: 0.6004\n",
       "            train         test\n",
-<<<<<<< HEAD
-      "MAE     29.259324    31.752530\n",
-      "MSE   1347.056370  1585.729435\n",
-      "RMSE    36.698875    39.775974\n",
-      "\n",
-      "             baseline  corrupted   imputed\n",
-      "F1_micro     0.766108   0.756693  0.756693\n",
-      "F1_macro     0.435556   0.418234  0.418234\n",
-      "F1_weighted  0.751521   0.740991  0.740991\n",
-      "\n",
-      "\n",
-      "Target Column: V4 - Necessary train time in seconds: 0.0012\n",
-      "                train      test\n",
-      "F1_micro     0.835834  0.816254\n",
-      "F1_macro     0.455277  0.449400\n",
-      "F1_weighted  0.761114  0.733709\n",
-      "\n",
-      "             baseline  corrupted   imputed\n",
-      "F1_micro     0.766108   0.756105  0.756105\n",
-      "F1_macro     0.435556   0.413858  0.413858\n",
-      "F1_weighted  0.751521   0.741196  0.741196\n",
-      "\n",
-      "\n",
-      "CPU times: user 850 ms, sys: 22.5 ms, total: 873 ms\n",
-      "Wall time: 876 ms\n"
-     ]
-    }
-   ],
-   "source": [
-    "arguments = {\n",
-    "    \"seed\": seed\n",
-    "}\n",
-    "\n",
-    "%time MultipleColumnsEvaluator(task, 0.5, \"MCAR\", target_columns[:2], ModeImputer, arguments).evaluate(3).report()"
-   ]
-  },
-  {
-   "cell_type": "code",
-   "execution_count": 7,
-   "metadata": {},
-   "outputs": [
-    {
-     "name": "stdout",
-     "output_type": "stream",
-     "text": [
-      "Evaluation result contains 1 target columns: V15\n",
-      "All are in a round-robin fashion imputed and performances are as follows:\n",
-      "\n",
-      "Target Column: V15 - Necessary train time in seconds: 0.0012\n",
-      "                train      test\n",
-      "F1_micro     0.134752  0.104762\n",
-      "F1_macro     0.017068  0.016439\n",
-      "F1_weighted  0.032142  0.021778\n",
-      "\n",
-      "             baseline  corrupted   imputed\n",
-      "F1_micro     0.766108   0.744925  0.744925\n",
-      "F1_macro     0.435556   0.408127  0.408127\n",
-      "F1_weighted  0.751521   0.729662  0.729662\n",
-=======
-      "MAE     29.624812    29.482594\n",
-      "MSE   1363.309159  1368.946568\n",
-      "RMSE    36.922279    36.994064\n",
-      "\n",
-      "             score metric\n",
-      "baseline  0.375149     F1\n",
-      "imputed   0.363458     F1\n",
->>>>>>> 4450ffc4
-      "\n",
-      "\n",
-      "CPU times: user 549 ms, sys: 14 ms, total: 563 ms\n",
-      "Wall time: 567 ms\n"
-     ]
-    }
-   ],
-   "source": [
-    "arguments = {\n",
-    "    \"seed\": seed\n",
-    "}\n",
-    "\n",
-    "%time SingleColumnAllMissingEvaluator(task, 0.5, \"MCAR\", target_columns[-1], ModeImputer, arguments).evaluate(3).report()"
-   ]
-  },
-  {
-   "cell_type": "code",
-   "execution_count": 8,
-   "metadata": {},
-   "outputs": [
-    {
-     "name": "stdout",
-     "output_type": "stream",
-     "text": [
-      "Evaluation result contains 2 target columns: V8, V15\n",
-      "All are in a round-robin fashion imputed and performances are as follows:\n",
-      "\n",
-      "Target Column: V8 - Necessary train time in seconds: 0.001\n",
-      "                train      test\n",
-<<<<<<< HEAD
-      "F1_micro     0.832151  0.742857\n",
-      "F1_macro     0.454142  0.426127\n",
-      "F1_weighted  0.756018  0.633461\n",
-      "\n",
-      "             baseline  corrupted   imputed\n",
-      "F1_micro     0.766108   0.744925  0.744925\n",
-      "F1_macro     0.435556   0.408127  0.408127\n",
-      "F1_weighted  0.751521   0.729662  0.729662\n",
-=======
-      "F1_micro     0.833039  0.851590\n",
-      "F1_macro     0.454457  0.459903\n",
-      "F1_weighted  0.757165  0.783374\n",
-      "\n",
-      "             score metric\n",
-      "baseline  0.375149     F1\n",
-      "imputed   0.351790     F1\n",
->>>>>>> 4450ffc4
-      "\n",
-      "\n",
-      "Target Column: V15 - Necessary train time in seconds: 0.001\n",
-      "                train      test\n",
-<<<<<<< HEAD
-      "F1_micro     0.134752  0.123810\n",
-      "F1_macro     0.016936  0.020247\n",
-      "F1_weighted  0.032595  0.027534\n",
-      "\n",
-      "             baseline  corrupted   imputed\n",
-      "F1_micro     0.766108   0.746102  0.746102\n",
-      "F1_macro     0.435556   0.418958  0.418958\n",
-      "F1_weighted  0.751521   0.731799  0.731799\n",
-      "\n",
-      "\n",
-      "CPU times: user 891 ms, sys: 14.7 ms, total: 906 ms\n",
-      "Wall time: 908 ms\n"
-=======
-      "F1_micro     0.110474  0.125442\n",
-      "F1_macro     0.012435  0.013919\n",
-      "F1_weighted  0.021986  0.028187\n",
-      "\n",
-      "             score metric\n",
-      "baseline  0.375149     F1\n",
-      "imputed   0.379695     F1\n",
-      "\n",
-      "\n",
-      "CPU times: user 21.2 s, sys: 360 ms, total: 21.6 s\n",
-      "Wall time: 22.7 s\n"
->>>>>>> 4450ffc4
-     ]
-    }
-   ],
-   "source": [
-    "arguments = {\n",
-    "    \"seed\": seed\n",
-    "}\n",
-    "\n",
-    "%time MultipleColumnsAllMissingEvaluator(task, 0.5, \"MCAR\", target_columns[2:], ModeImputer, arguments).evaluate(3).report()"
-   ]
-  },
-  {
-   "cell_type": "markdown",
-   "metadata": {},
-   "source": [
-    "## KNN imputation"
-   ]
-  },
-  {
-   "cell_type": "code",
-<<<<<<< HEAD
-   "execution_count": 9,
-=======
-   "execution_count": 7,
->>>>>>> 4450ffc4
-   "metadata": {},
-   "outputs": [
-    {
-     "name": "stdout",
-     "output_type": "stream",
-     "text": [
-      "Evaluation result contains 4 target columns: V2, V4, V8, V15\n",
-      "All are in a round-robin fashion imputed and performances are as follows:\n",
-      "\n",
-      "Target Column: V2 - Necessary train time in seconds: 0.6741\n",
-      "            train         test\n",
-<<<<<<< HEAD
-      "MAE     23.630733    30.796190\n",
-      "MSE   1021.804350  1626.473905\n",
-      "RMSE    31.961477    39.941772\n",
-      "\n",
-      "             baseline  corrupted   imputed\n",
-      "F1_micro     0.766108   0.744925  0.744337\n",
-      "F1_macro     0.435556   0.408127  0.407696\n",
-      "F1_weighted  0.751521   0.729662  0.729104\n",
-      "\n",
-=======
-      "MAE     30.291350    29.711896\n",
-      "MSE   1442.802407  1407.607303\n",
-      "RMSE    37.983067    37.506083\n",
-      "\n",
-      "             score metric\n",
-      "baseline  0.375149     F1\n",
-      "imputed   0.353009     F1\n",
->>>>>>> 4450ffc4
-      "\n",
-      "Target Column: V4 - Necessary train time in seconds: 0.6836\n",
-      "                train      test\n",
-      "F1_micro     0.962175  0.876190\n",
-      "F1_macro     0.912349  0.805385\n",
-      "F1_weighted  0.960779  0.874140\n",
-      "\n",
-      "             baseline  corrupted   imputed\n",
-      "F1_micro     0.766108   0.746102  0.747573\n",
-      "F1_macro     0.435556   0.418958  0.421161\n",
-      "F1_weighted  0.751521   0.731799  0.733299\n",
-      "\n",
-      "\n",
-      "Target Column: V8 - Necessary train time in seconds: 0.752\n",
-      "                train      test\n",
-<<<<<<< HEAD
-      "F1_micro     0.952719  0.885714\n",
-      "F1_macro     0.932297  0.833404\n",
-      "F1_weighted  0.952202  0.884996\n",
-      "\n",
-      "             baseline  corrupted   imputed\n",
-      "F1_micro     0.766108   0.741100  0.741983\n",
-      "F1_macro     0.435556   0.405919  0.406714\n",
-      "F1_weighted  0.751521   0.726370  0.727334\n",
-=======
-      "F1_micro     0.934392  0.935807\n",
-      "F1_macro     0.877264  0.869435\n",
-      "F1_weighted  0.933002  0.934965\n",
-      "\n",
-      "             score metric\n",
-      "baseline  0.375149     F1\n",
-      "imputed   0.336378     F1\n",
->>>>>>> 4450ffc4
-      "\n",
-      "\n",
-      "Target Column: V15 - Necessary train time in seconds: 0.6983\n",
-      "                train      test\n",
-<<<<<<< HEAD
-      "F1_micro     0.617021  0.523810\n",
-      "F1_macro     0.538692  0.402389\n",
-      "F1_weighted  0.613948  0.513616\n",
-      "\n",
-      "             baseline  corrupted   imputed\n",
-      "F1_micro     0.766108   0.744337  0.744337\n",
-      "F1_macro     0.435556   0.412253  0.410677\n",
-      "F1_weighted  0.751521   0.728921  0.728882\n",
-      "\n",
-      "\n",
-      "CPU times: user 12.1 s, sys: 2.44 s, total: 14.6 s\n",
-      "Wall time: 11 s\n"
-=======
-      "F1_micro     0.518682  0.518257\n",
-      "F1_macro     0.424199  0.429181\n",
-      "F1_weighted  0.513344  0.512861\n",
-      "\n",
-      "             score metric\n",
-      "baseline  0.375149     F1\n",
-      "imputed   0.378072     F1\n",
-      "\n",
-      "\n",
-      "CPU times: user 23.1 s, sys: 1.86 s, total: 24.9 s\n",
-      "Wall time: 24.3 s\n"
->>>>>>> 4450ffc4
+      "MAE     23.897400    30.668571\n",
+      "MSE   1048.574657  1671.436571\n",
+      "RMSE    32.364484    40.819010\n",
+      "\n",
+      "             baseline  corrupted   imputed\n",
+      "F1_micro     0.729038   0.701971  0.701677\n",
+      "F1_macro     0.443047   0.432568  0.432445\n",
+      "F1_weighted  0.732119   0.704395  0.704211\n",
+      "\n",
+      "\n",
+      "Target Column: V4 - Necessary train time in seconds: 0.6781\n",
+      "                train      test\n",
+      "F1_micro     0.964539  0.933333\n",
+      "F1_macro     0.926341  0.815358\n",
+      "F1_weighted  0.963794  0.926863\n",
+      "\n",
+      "             baseline  corrupted   imputed\n",
+      "F1_micro     0.729038   0.700206  0.701089\n",
+      "F1_macro     0.443047   0.420314  0.422655\n",
+      "F1_weighted  0.732119   0.702995  0.704136\n",
+      "\n",
+      "\n",
+      "Target Column: V8 - Necessary train time in seconds: 0.5943\n",
+      "                train      test\n",
+      "F1_micro     0.962175  0.952381\n",
+      "F1_macro     0.944703  0.907555\n",
+      "F1_weighted  0.961818  0.948229\n",
+      "\n",
+      "             baseline  corrupted   imputed\n",
+      "F1_micro     0.729038   0.704619  0.704913\n",
+      "F1_macro     0.443047   0.421771  0.422128\n",
+      "F1_weighted  0.732119   0.706811  0.707159\n",
+      "\n",
+      "\n",
+      "Target Column: V15 - Necessary train time in seconds: 0.6174\n",
+      "                train      test\n",
+      "F1_micro     0.687943  0.380952\n",
+      "F1_macro     0.610782  0.292014\n",
+      "F1_weighted  0.684768  0.373143\n",
+      "\n",
+      "             baseline  corrupted   imputed\n",
+      "F1_micro     0.729038   0.697264  0.700500\n",
+      "F1_macro     0.443047   0.414296  0.418658\n",
+      "F1_weighted  0.732119   0.697181  0.700799\n",
+      "\n",
+      "\n",
+      "CPU times: user 12.1 s, sys: 1.99 s, total: 14.1 s\n",
+      "Wall time: 9.87 s\n"
      ]
     }
    ],
@@ -434,11 +343,7 @@
   },
   {
    "cell_type": "code",
-<<<<<<< HEAD
    "execution_count": 10,
-=======
-   "execution_count": 8,
->>>>>>> 4450ffc4
    "metadata": {},
    "outputs": [
     {
@@ -448,93 +353,56 @@
       "Evaluation result contains 4 target columns: V2, V4, V8, V15\n",
       "All are in a round-robin fashion imputed and performances are as follows:\n",
       "\n",
-<<<<<<< HEAD
-      "Target Column: V2 - Necessary train time in seconds: 4.5031\n",
+      "Target Column: V2 - Necessary train time in seconds: 4.1498\n",
       "           train         test\n",
-      "MAE    16.115421    34.405726\n",
-      "MSE   576.005031  1918.184481\n",
-      "RMSE   23.986145    43.572695\n",
-      "\n",
-      "             baseline  corrupted   imputed\n",
-      "F1_micro     0.766108   0.747573  0.747279\n",
-      "F1_macro     0.435556   0.411164  0.411002\n",
-      "F1_weighted  0.751521   0.732179  0.731852\n",
-=======
-      "Target Column: V2\n",
-      "            train         test\n",
-      "MAE     28.035203    28.014954\n",
-      "MSE   1246.471307  1288.985086\n",
-      "RMSE    35.304270    35.853690\n",
-      "\n",
-      "             score metric\n",
-      "baseline  0.375149     F1\n",
-      "imputed   0.368868     F1\n",
->>>>>>> 4450ffc4
-      "\n",
-      "\n",
-      "Target Column: V4 - Necessary train time in seconds: 1.0595\n",
-      "                train      test\n",
-<<<<<<< HEAD
-      "F1_micro     0.981087  0.952381\n",
-      "F1_macro     0.969053  0.927487\n",
-      "F1_weighted  0.981280  0.952936\n",
-      "\n",
-      "             baseline  corrupted   imputed\n",
-      "F1_micro     0.766108   0.744925  0.745808\n",
-      "F1_macro     0.435556   0.417928  0.420874\n",
-      "F1_weighted  0.751521   0.730053  0.731135\n",
-=======
-      "F1_micro     0.949838  0.957008\n",
-      "F1_macro     0.906107  0.918848\n",
-      "F1_weighted  0.948601  0.955856\n",
-      "\n",
-      "             score metric\n",
-      "baseline  0.375149     F1\n",
-      "imputed   0.370004     F1\n",
->>>>>>> 4450ffc4
-      "\n",
-      "\n",
-      "Target Column: V8 - Necessary train time in seconds: 1.0739\n",
-      "                train      test\n",
-<<<<<<< HEAD
-      "F1_micro     0.985816  0.904762\n",
-      "F1_macro     0.980346  0.871016\n",
-      "F1_weighted  0.985989  0.906223\n",
-      "\n",
-      "             baseline  corrupted   imputed\n",
-      "F1_micro     0.766108   0.744337  0.745219\n",
-      "F1_macro     0.435556   0.409192  0.409656\n",
-      "F1_weighted  0.751521   0.728482  0.729564\n",
-      "\n",
-=======
-      "F1_micro     0.563989  0.557715\n",
-      "F1_macro     0.496052  0.498791\n",
-      "F1_weighted  0.560301  0.554790\n",
-      "\n",
-      "             score metric\n",
-      "baseline  0.375149     F1\n",
-      "imputed   0.354385     F1\n",
->>>>>>> 4450ffc4
-      "\n",
-      "Target Column: V15 - Necessary train time in seconds: 1.2283\n",
-      "                train      test\n",
-      "F1_micro     0.924350  0.676190\n",
-      "F1_macro     0.922697  0.589984\n",
-      "F1_weighted  0.925336  0.665240\n",
-      "\n",
-      "             baseline  corrupted   imputed\n",
-      "F1_micro     0.766108   0.745219  0.746690\n",
-      "F1_macro     0.435556   0.417176  0.421772\n",
-      "F1_weighted  0.751521   0.730108  0.731307\n",
-      "\n",
-<<<<<<< HEAD
-      "\n",
-      "CPU times: user 25.6 s, sys: 1.33 s, total: 26.9 s\n",
-      "Wall time: 26.1 s\n"
-=======
-      "CPU times: user 41.6 s, sys: 879 ms, total: 42.5 s\n",
-      "Wall time: 39.6 s\n"
->>>>>>> 4450ffc4
+      "MAE    18.222446    31.471091\n",
+      "MSE   704.123501  1515.773382\n",
+      "RMSE   26.510395    38.788418\n",
+      "\n",
+      "             baseline  corrupted   imputed\n",
+      "F1_micro     0.729038   0.702265  0.701971\n",
+      "F1_macro     0.443047   0.427093  0.426165\n",
+      "F1_weighted  0.732119   0.703904  0.703498\n",
+      "\n",
+      "\n",
+      "Target Column: V4 - Necessary train time in seconds: 0.9897\n",
+      "                train      test\n",
+      "F1_micro     0.983452  0.961905\n",
+      "F1_macro     0.946292  0.865853\n",
+      "F1_weighted  0.984611  0.970422\n",
+      "\n",
+      "             baseline  corrupted   imputed\n",
+      "F1_micro     0.729038   0.700206  0.700794\n",
+      "F1_macro     0.443047   0.423017  0.423775\n",
+      "F1_weighted  0.732119   0.702965  0.703729\n",
+      "\n",
+      "\n",
+      "Target Column: V8 - Necessary train time in seconds: 0.9636\n",
+      "                train      test\n",
+      "F1_micro     0.985816  0.961905\n",
+      "F1_macro     0.979314  0.931349\n",
+      "F1_weighted  0.985925  0.960317\n",
+      "\n",
+      "             baseline  corrupted   imputed\n",
+      "F1_micro     0.729038   0.700500  0.700794\n",
+      "F1_macro     0.443047   0.417917  0.419733\n",
+      "F1_weighted  0.732119   0.703569  0.704074\n",
+      "\n",
+      "\n",
+      "Target Column: V15 - Necessary train time in seconds: 1.2645\n",
+      "                train      test\n",
+      "F1_micro     0.943262  0.609524\n",
+      "F1_macro     0.950149  0.443413\n",
+      "F1_weighted  0.942809  0.590959\n",
+      "\n",
+      "             baseline  corrupted   imputed\n",
+      "F1_micro     0.729038   0.704619  0.707561\n",
+      "F1_macro     0.443047   0.421914  0.421373\n",
+      "F1_weighted  0.732119   0.707758  0.710740\n",
+      "\n",
+      "\n",
+      "CPU times: user 24.2 s, sys: 1.04 s, total: 25.2 s\n",
+      "Wall time: 24.4 s\n"
      ]
     }
    ],
@@ -561,221 +429,39 @@
   },
   {
    "cell_type": "code",
-<<<<<<< HEAD
    "execution_count": 11,
-   "metadata": {
-    "collapsed": true,
-    "jupyter": {
-     "outputs_hidden": true
-    }
-   },
-=======
-   "execution_count": 9,
-   "metadata": {},
->>>>>>> 4450ffc4
-   "outputs": [
-    {
-     "name": "stdout",
-     "output_type": "stream",
-     "text": [
-<<<<<<< HEAD
+   "metadata": {},
+   "outputs": [
+    {
+     "name": "stdout",
+     "output_type": "stream",
+     "text": [
       "Trial 2 Complete [00h 00m 02s]\n",
-      "val_accuracy: 0.10972850769758224\n",
-=======
-      "Trial 2 Complete [00h 00m 01s]\n",
-      "val_accuracy: 0.018099548295140266\n",
->>>>>>> 4450ffc4
-      "\n",
-      "Best val_accuracy So Far: 0.12217194586992264\n",
+      "val_accuracy: 0.831447958946228\n",
+      "\n",
+      "Best val_accuracy So Far: 0.831447958946228\n",
       "Total elapsed time: 00h 00m 04s\n",
       "Epoch 1/2\n",
-<<<<<<< HEAD
-      "142/142 [==============================] - 0s 989us/step - loss: 16.3794 - accuracy: 0.0737\n",
+      "142/142 [==============================] - 0s 984us/step - loss: 1.4870 - accuracy: 0.6682\n",
       "Epoch 2/2\n",
-      "142/142 [==============================] - 0s 991us/step - loss: 3.9249 - accuracy: 0.1010\n"
-     ]
-    },
-    {
-     "name": "stderr",
-     "output_type": "stream",
-     "text": [
-      "[2021-03-05 17:31:39,965 - def_function.py:113  - WARNING - called_with_tracing]: 11 out of the last 11 calls to <function recreate_function.<locals>.restored_function_body at 0x7f9e6c4fd9d0> triggered tf.function retracing. Tracing is expensive and the excessive number of tracings could be due to (1) creating @tf.function repeatedly in a loop, (2) passing tensors with different shapes, (3) passing Python objects instead of tensors. For (1), please define your @tf.function outside of the loop. For (2), @tf.function has experimental_relax_shapes=True option that relaxes argument shapes that can avoid unnecessary retracing. For (3), please refer to https://www.tensorflow.org/guide/function#controlling_retracing and https://www.tensorflow.org/api_docs/python/tf/function for  more details.\n"
-     ]
-    },
-    {
-     "name": "stdout",
-     "output_type": "stream",
-     "text": [
-      "[2021-03-05 17:31:39,965 - def_function.py:113  - WARNING - called_with_tracing]: 11 out of the last 11 calls to <function recreate_function.<locals>.restored_function_body at 0x7f9e6c4fd9d0> triggered tf.function retracing. Tracing is expensive and the excessive number of tracings could be due to (1) creating @tf.function repeatedly in a loop, (2) passing tensors with different shapes, (3) passing Python objects instead of tensors. For (1), please define your @tf.function outside of the loop. For (2), @tf.function has experimental_relax_shapes=True option that relaxes argument shapes that can avoid unnecessary retracing. For (3), please refer to https://www.tensorflow.org/guide/function#controlling_retracing and https://www.tensorflow.org/api_docs/python/tf/function for  more details.\n"
-     ]
-    },
-    {
-     "name": "stderr",
-     "output_type": "stream",
-     "text": [
-      "[2021-03-05 17:31:39,971 - def_function.py:113  - WARNING - called_with_tracing]: 11 out of the last 11 calls to <function recreate_function.<locals>.restored_function_body at 0x7f9e6974b8b0> triggered tf.function retracing. Tracing is expensive and the excessive number of tracings could be due to (1) creating @tf.function repeatedly in a loop, (2) passing tensors with different shapes, (3) passing Python objects instead of tensors. For (1), please define your @tf.function outside of the loop. For (2), @tf.function has experimental_relax_shapes=True option that relaxes argument shapes that can avoid unnecessary retracing. For (3), please refer to https://www.tensorflow.org/guide/function#controlling_retracing and https://www.tensorflow.org/api_docs/python/tf/function for  more details.\n"
-     ]
-    },
-    {
-     "name": "stdout",
-     "output_type": "stream",
-     "text": [
-      "[2021-03-05 17:31:39,971 - def_function.py:113  - WARNING - called_with_tracing]: 11 out of the last 11 calls to <function recreate_function.<locals>.restored_function_body at 0x7f9e6974b8b0> triggered tf.function retracing. Tracing is expensive and the excessive number of tracings could be due to (1) creating @tf.function repeatedly in a loop, (2) passing tensors with different shapes, (3) passing Python objects instead of tensors. For (1), please define your @tf.function outside of the loop. For (2), @tf.function has experimental_relax_shapes=True option that relaxes argument shapes that can avoid unnecessary retracing. For (3), please refer to https://www.tensorflow.org/guide/function#controlling_retracing and https://www.tensorflow.org/api_docs/python/tf/function for  more details.\n"
-     ]
-    },
-    {
-     "name": "stderr",
-     "output_type": "stream",
-     "text": [
-      "[2021-03-05 17:31:39,977 - def_function.py:113  - WARNING - called_with_tracing]: 11 out of the last 11 calls to <function recreate_function.<locals>.restored_function_body at 0x7f9e6aa1ff70> triggered tf.function retracing. Tracing is expensive and the excessive number of tracings could be due to (1) creating @tf.function repeatedly in a loop, (2) passing tensors with different shapes, (3) passing Python objects instead of tensors. For (1), please define your @tf.function outside of the loop. For (2), @tf.function has experimental_relax_shapes=True option that relaxes argument shapes that can avoid unnecessary retracing. For (3), please refer to https://www.tensorflow.org/guide/function#controlling_retracing and https://www.tensorflow.org/api_docs/python/tf/function for  more details.\n"
-     ]
-    },
-    {
-     "name": "stdout",
-     "output_type": "stream",
-     "text": [
-      "[2021-03-05 17:31:39,977 - def_function.py:113  - WARNING - called_with_tracing]: 11 out of the last 11 calls to <function recreate_function.<locals>.restored_function_body at 0x7f9e6aa1ff70> triggered tf.function retracing. Tracing is expensive and the excessive number of tracings could be due to (1) creating @tf.function repeatedly in a loop, (2) passing tensors with different shapes, (3) passing Python objects instead of tensors. For (1), please define your @tf.function outside of the loop. For (2), @tf.function has experimental_relax_shapes=True option that relaxes argument shapes that can avoid unnecessary retracing. For (3), please refer to https://www.tensorflow.org/guide/function#controlling_retracing and https://www.tensorflow.org/api_docs/python/tf/function for  more details.\n"
-     ]
-    },
-    {
-     "name": "stderr",
-     "output_type": "stream",
-     "text": [
-      "[2021-03-05 17:31:39,983 - def_function.py:113  - WARNING - called_with_tracing]: 11 out of the last 11 calls to <function recreate_function.<locals>.restored_function_body at 0x7f9e6aa25c10> triggered tf.function retracing. Tracing is expensive and the excessive number of tracings could be due to (1) creating @tf.function repeatedly in a loop, (2) passing tensors with different shapes, (3) passing Python objects instead of tensors. For (1), please define your @tf.function outside of the loop. For (2), @tf.function has experimental_relax_shapes=True option that relaxes argument shapes that can avoid unnecessary retracing. For (3), please refer to https://www.tensorflow.org/guide/function#controlling_retracing and https://www.tensorflow.org/api_docs/python/tf/function for  more details.\n"
-     ]
-    },
-    {
-     "name": "stdout",
-     "output_type": "stream",
-     "text": [
-      "[2021-03-05 17:31:39,983 - def_function.py:113  - WARNING - called_with_tracing]: 11 out of the last 11 calls to <function recreate_function.<locals>.restored_function_body at 0x7f9e6aa25c10> triggered tf.function retracing. Tracing is expensive and the excessive number of tracings could be due to (1) creating @tf.function repeatedly in a loop, (2) passing tensors with different shapes, (3) passing Python objects instead of tensors. For (1), please define your @tf.function outside of the loop. For (2), @tf.function has experimental_relax_shapes=True option that relaxes argument shapes that can avoid unnecessary retracing. For (3), please refer to https://www.tensorflow.org/guide/function#controlling_retracing and https://www.tensorflow.org/api_docs/python/tf/function for  more details.\n"
-     ]
-    },
-    {
-     "name": "stderr",
-     "output_type": "stream",
-     "text": [
-      "[2021-03-05 17:31:39,989 - def_function.py:113  - WARNING - called_with_tracing]: 11 out of the last 11 calls to <function recreate_function.<locals>.restored_function_body at 0x7f9e6a82b550> triggered tf.function retracing. Tracing is expensive and the excessive number of tracings could be due to (1) creating @tf.function repeatedly in a loop, (2) passing tensors with different shapes, (3) passing Python objects instead of tensors. For (1), please define your @tf.function outside of the loop. For (2), @tf.function has experimental_relax_shapes=True option that relaxes argument shapes that can avoid unnecessary retracing. For (3), please refer to https://www.tensorflow.org/guide/function#controlling_retracing and https://www.tensorflow.org/api_docs/python/tf/function for  more details.\n"
-     ]
-    },
-    {
-     "name": "stdout",
-     "output_type": "stream",
-     "text": [
-      "[2021-03-05 17:31:39,989 - def_function.py:113  - WARNING - called_with_tracing]: 11 out of the last 11 calls to <function recreate_function.<locals>.restored_function_body at 0x7f9e6a82b550> triggered tf.function retracing. Tracing is expensive and the excessive number of tracings could be due to (1) creating @tf.function repeatedly in a loop, (2) passing tensors with different shapes, (3) passing Python objects instead of tensors. For (1), please define your @tf.function outside of the loop. For (2), @tf.function has experimental_relax_shapes=True option that relaxes argument shapes that can avoid unnecessary retracing. For (3), please refer to https://www.tensorflow.org/guide/function#controlling_retracing and https://www.tensorflow.org/api_docs/python/tf/function for  more details.\n"
-     ]
-    },
-    {
-     "name": "stderr",
-     "output_type": "stream",
-     "text": [
-      "[2021-03-05 17:31:39,997 - def_function.py:113  - WARNING - called_with_tracing]: 11 out of the last 11 calls to <function recreate_function.<locals>.restored_function_body at 0x7f9e6a82bdc0> triggered tf.function retracing. Tracing is expensive and the excessive number of tracings could be due to (1) creating @tf.function repeatedly in a loop, (2) passing tensors with different shapes, (3) passing Python objects instead of tensors. For (1), please define your @tf.function outside of the loop. For (2), @tf.function has experimental_relax_shapes=True option that relaxes argument shapes that can avoid unnecessary retracing. For (3), please refer to https://www.tensorflow.org/guide/function#controlling_retracing and https://www.tensorflow.org/api_docs/python/tf/function for  more details.\n"
-     ]
-    },
-    {
-     "name": "stdout",
-     "output_type": "stream",
-     "text": [
-      "[2021-03-05 17:31:39,997 - def_function.py:113  - WARNING - called_with_tracing]: 11 out of the last 11 calls to <function recreate_function.<locals>.restored_function_body at 0x7f9e6a82bdc0> triggered tf.function retracing. Tracing is expensive and the excessive number of tracings could be due to (1) creating @tf.function repeatedly in a loop, (2) passing tensors with different shapes, (3) passing Python objects instead of tensors. For (1), please define your @tf.function outside of the loop. For (2), @tf.function has experimental_relax_shapes=True option that relaxes argument shapes that can avoid unnecessary retracing. For (3), please refer to https://www.tensorflow.org/guide/function#controlling_retracing and https://www.tensorflow.org/api_docs/python/tf/function for  more details.\n"
-     ]
-    },
-    {
-     "name": "stderr",
-     "output_type": "stream",
-     "text": [
-      "[2021-03-05 17:31:40,003 - def_function.py:113  - WARNING - called_with_tracing]: 11 out of the last 11 calls to <function recreate_function.<locals>.restored_function_body at 0x7f9e68febca0> triggered tf.function retracing. Tracing is expensive and the excessive number of tracings could be due to (1) creating @tf.function repeatedly in a loop, (2) passing tensors with different shapes, (3) passing Python objects instead of tensors. For (1), please define your @tf.function outside of the loop. For (2), @tf.function has experimental_relax_shapes=True option that relaxes argument shapes that can avoid unnecessary retracing. For (3), please refer to https://www.tensorflow.org/guide/function#controlling_retracing and https://www.tensorflow.org/api_docs/python/tf/function for  more details.\n"
-     ]
-    },
-    {
-     "name": "stdout",
-     "output_type": "stream",
-     "text": [
-      "[2021-03-05 17:31:40,003 - def_function.py:113  - WARNING - called_with_tracing]: 11 out of the last 11 calls to <function recreate_function.<locals>.restored_function_body at 0x7f9e68febca0> triggered tf.function retracing. Tracing is expensive and the excessive number of tracings could be due to (1) creating @tf.function repeatedly in a loop, (2) passing tensors with different shapes, (3) passing Python objects instead of tensors. For (1), please define your @tf.function outside of the loop. For (2), @tf.function has experimental_relax_shapes=True option that relaxes argument shapes that can avoid unnecessary retracing. For (3), please refer to https://www.tensorflow.org/guide/function#controlling_retracing and https://www.tensorflow.org/api_docs/python/tf/function for  more details.\n"
-     ]
-    },
-    {
-     "name": "stderr",
-     "output_type": "stream",
-     "text": [
-      "[2021-03-05 17:31:40,011 - def_function.py:113  - WARNING - called_with_tracing]: 11 out of the last 11 calls to <function recreate_function.<locals>.restored_function_body at 0x7f9e6c4fdd30> triggered tf.function retracing. Tracing is expensive and the excessive number of tracings could be due to (1) creating @tf.function repeatedly in a loop, (2) passing tensors with different shapes, (3) passing Python objects instead of tensors. For (1), please define your @tf.function outside of the loop. For (2), @tf.function has experimental_relax_shapes=True option that relaxes argument shapes that can avoid unnecessary retracing. For (3), please refer to https://www.tensorflow.org/guide/function#controlling_retracing and https://www.tensorflow.org/api_docs/python/tf/function for  more details.\n"
-     ]
-    },
-    {
-     "name": "stdout",
-     "output_type": "stream",
-     "text": [
-      "[2021-03-05 17:31:40,011 - def_function.py:113  - WARNING - called_with_tracing]: 11 out of the last 11 calls to <function recreate_function.<locals>.restored_function_body at 0x7f9e6c4fdd30> triggered tf.function retracing. Tracing is expensive and the excessive number of tracings could be due to (1) creating @tf.function repeatedly in a loop, (2) passing tensors with different shapes, (3) passing Python objects instead of tensors. For (1), please define your @tf.function outside of the loop. For (2), @tf.function has experimental_relax_shapes=True option that relaxes argument shapes that can avoid unnecessary retracing. For (3), please refer to https://www.tensorflow.org/guide/function#controlling_retracing and https://www.tensorflow.org/api_docs/python/tf/function for  more details.\n"
-     ]
-    },
-    {
-     "name": "stderr",
-     "output_type": "stream",
-     "text": [
-      "[2021-03-05 17:31:40,018 - def_function.py:113  - WARNING - called_with_tracing]: 11 out of the last 11 calls to <function recreate_function.<locals>.restored_function_body at 0x7f9e6974b700> triggered tf.function retracing. Tracing is expensive and the excessive number of tracings could be due to (1) creating @tf.function repeatedly in a loop, (2) passing tensors with different shapes, (3) passing Python objects instead of tensors. For (1), please define your @tf.function outside of the loop. For (2), @tf.function has experimental_relax_shapes=True option that relaxes argument shapes that can avoid unnecessary retracing. For (3), please refer to https://www.tensorflow.org/guide/function#controlling_retracing and https://www.tensorflow.org/api_docs/python/tf/function for  more details.\n"
-     ]
-    },
-    {
-     "name": "stdout",
-     "output_type": "stream",
-     "text": [
-      "[2021-03-05 17:31:40,018 - def_function.py:113  - WARNING - called_with_tracing]: 11 out of the last 11 calls to <function recreate_function.<locals>.restored_function_body at 0x7f9e6974b700> triggered tf.function retracing. Tracing is expensive and the excessive number of tracings could be due to (1) creating @tf.function repeatedly in a loop, (2) passing tensors with different shapes, (3) passing Python objects instead of tensors. For (1), please define your @tf.function outside of the loop. For (2), @tf.function has experimental_relax_shapes=True option that relaxes argument shapes that can avoid unnecessary retracing. For (3), please refer to https://www.tensorflow.org/guide/function#controlling_retracing and https://www.tensorflow.org/api_docs/python/tf/function for  more details.\n"
-     ]
-    },
-    {
-     "name": "stderr",
-     "output_type": "stream",
-     "text": [
-      "[2021-03-05 17:31:40,025 - def_function.py:113  - WARNING - called_with_tracing]: 11 out of the last 11 calls to <function recreate_function.<locals>.restored_function_body at 0x7f9e68b714c0> triggered tf.function retracing. Tracing is expensive and the excessive number of tracings could be due to (1) creating @tf.function repeatedly in a loop, (2) passing tensors with different shapes, (3) passing Python objects instead of tensors. For (1), please define your @tf.function outside of the loop. For (2), @tf.function has experimental_relax_shapes=True option that relaxes argument shapes that can avoid unnecessary retracing. For (3), please refer to https://www.tensorflow.org/guide/function#controlling_retracing and https://www.tensorflow.org/api_docs/python/tf/function for  more details.\n"
-     ]
-    },
-    {
-     "name": "stdout",
-     "output_type": "stream",
-     "text": [
-      "[2021-03-05 17:31:40,025 - def_function.py:113  - WARNING - called_with_tracing]: 11 out of the last 11 calls to <function recreate_function.<locals>.restored_function_body at 0x7f9e68b714c0> triggered tf.function retracing. Tracing is expensive and the excessive number of tracings could be due to (1) creating @tf.function repeatedly in a loop, (2) passing tensors with different shapes, (3) passing Python objects instead of tensors. For (1), please define your @tf.function outside of the loop. For (2), @tf.function has experimental_relax_shapes=True option that relaxes argument shapes that can avoid unnecessary retracing. For (3), please refer to https://www.tensorflow.org/guide/function#controlling_retracing and https://www.tensorflow.org/api_docs/python/tf/function for  more details.\n"
-=======
-      "71/71 [==============================] - 0s 970us/step - loss: 7.4049 - accuracy: 0.0600\n",
-      "Epoch 2/2\n",
-      "71/71 [==============================] - 0s 960us/step - loss: 7.0442 - accuracy: 0.0598\n",
-      "Evaluation result contains 3 target columns: V2, V4, V15\n",
-      "All are in a round-robin fashion imputed and performances are as follows:\n",
-      "\n",
-      "Target Column: V2\n",
-      "            train         test\n",
-      "MAE     28.337478    28.169789\n",
-      "MSE   1235.516494  1239.920704\n",
-      "RMSE    35.139482    35.199894\n",
-      "\n",
-      "             score metric\n",
-      "baseline  0.375149     F1\n",
-      "imputed   0.334275     F1\n",
-      "\n",
-      "\n",
-      "Target Column: V4\n",
-      "                train      test\n",
-      "F1_micro     0.593998  0.617197\n",
-      "F1_macro     0.372923  0.392269\n",
-      "F1_weighted  0.520305  0.550621\n",
-      "\n",
-      "             score metric\n",
-      "baseline  0.375149     F1\n",
-      "imputed   0.347820     F1\n",
-      "\n",
-      "\n",
-      "Target Column: V15\n",
-      "                train      test\n",
-      "F1_micro     0.123419  0.136042\n",
-      "F1_macro     0.047064  0.047856\n",
-      "F1_weighted  0.080608  0.086918\n",
-      "\n",
-      "             score metric\n",
-      "baseline  0.375149     F1\n",
-      "imputed   0.350456     F1\n",
-      "\n",
-      "\n",
-      "CPU times: user 1min 47s, sys: 4.81 s, total: 1min 52s\n",
-      "Wall time: 1min 45s\n"
->>>>>>> 4450ffc4
+      "142/142 [==============================] - 0s 976us/step - loss: 0.4536 - accuracy: 0.8356\n",
+      "Evaluation result contains 1 target columns: V4\n",
+      "All are in a round-robin fashion imputed and performances are as follows:\n",
+      "\n",
+      "Target Column: V4 - Necessary train time in seconds: 10.31\n",
+      "                train      test\n",
+      "F1_micro     0.976190  0.642857\n",
+      "F1_macro     0.660578  0.493827\n",
+      "F1_weighted  0.987823  0.654321\n",
+      "\n",
+      "             baseline  corrupted   imputed\n",
+      "F1_micro     0.729038   0.715799  0.715799\n",
+      "F1_macro     0.443047   0.432783  0.432779\n",
+      "F1_weighted  0.732119   0.717499  0.717520\n",
+      "\n",
+      "\n",
+      "CPU times: user 38.2 s, sys: 2.72 s, total: 40.9 s\n",
+      "Wall time: 36.3 s\n"
      ]
     }
    ],
@@ -788,7 +474,100 @@
     "    'epochs': 2\n",
     "}\n",
     "\n",
-    "%time Evaluator(task, missing_values, AutoKerasImputer, arguments).evaluate(3).report()"
+    "%time SingleColumnAllMissingEvaluator(task, 0.2, \"MNAR\", target_columns[1], AutoKerasImputer, arguments).evaluate(3).report()"
+   ]
+  },
+  {
+   "cell_type": "markdown",
+   "metadata": {},
+   "source": [
+    "## VAE imputation"
+   ]
+  },
+  {
+   "cell_type": "code",
+   "execution_count": 12,
+   "metadata": {},
+   "outputs": [
+    {
+     "name": "stdout",
+     "output_type": "stream",
+     "text": [
+      "Trial 2 Complete [00h 00m 02s]\n",
+      "val_accuracy: 0.43325790762901306\n",
+      "\n",
+      "Best val_accuracy So Far: 0.5124434232711792\n",
+      "Total elapsed time: 00h 00m 05s\n",
+      "Epoch 1/2\n",
+      "142/142 [==============================] - 0s 961us/step - loss: 2.5075 - accuracy: 0.2142\n",
+      "Epoch 2/2\n",
+      "142/142 [==============================] - 0s 962us/step - loss: 1.6149 - accuracy: 0.4737\n",
+      "Evaluation result contains 4 target columns: V2, V4, V8, V15\n",
+      "All are in a round-robin fashion imputed and performances are as follows:\n",
+      "\n",
+      "Target Column: V2 - Necessary train time in seconds: 9.0171\n",
+      "            train         test\n",
+      "MAE     27.895165    31.321839\n",
+      "MSE   1205.543670  1552.634940\n",
+      "RMSE    34.717389    39.317011\n",
+      "\n",
+      "             baseline  corrupted   imputed\n",
+      "F1_micro     0.729038   0.701971  0.701677\n",
+      "F1_macro     0.443047   0.432568  0.432445\n",
+      "F1_weighted  0.732119   0.704395  0.704211\n",
+      "\n",
+      "\n",
+      "Target Column: V4 - Necessary train time in seconds: 10.1188\n",
+      "                train      test\n",
+      "F1_micro     0.933806  0.904762\n",
+      "F1_macro     0.870755  0.761982\n",
+      "F1_weighted  0.934826  0.900628\n",
+      "\n",
+      "             baseline  corrupted   imputed\n",
+      "F1_micro     0.729038   0.700500  0.700500\n",
+      "F1_macro     0.443047   0.419817  0.420398\n",
+      "F1_weighted  0.732119   0.703198  0.703359\n",
+      "\n",
+      "\n",
+      "Target Column: V8 - Necessary train time in seconds: 10.1887\n",
+      "                train      test\n",
+      "F1_micro     0.905437  0.866667\n",
+      "F1_macro     0.872019  0.823587\n",
+      "F1_weighted  0.907228  0.875878\n",
+      "\n",
+      "             baseline  corrupted   imputed\n",
+      "F1_micro     0.729038   0.705502  0.704031\n",
+      "F1_macro     0.443047   0.423470  0.419411\n",
+      "F1_weighted  0.732119   0.707679  0.706109\n",
+      "\n",
+      "\n",
+      "Target Column: V15 - Necessary train time in seconds: 10.5427\n",
+      "                train      test\n",
+      "F1_micro     0.482270  0.409524\n",
+      "F1_macro     0.375299  0.382083\n",
+      "F1_weighted  0.464770  0.399214\n",
+      "\n",
+      "             baseline  corrupted   imputed\n",
+      "F1_micro     0.729038   0.698441  0.701089\n",
+      "F1_macro     0.443047   0.418898  0.419382\n",
+      "F1_weighted  0.732119   0.698714  0.700855\n",
+      "\n",
+      "\n",
+      "CPU times: user 2min 31s, sys: 9.54 s, total: 2min 41s\n",
+      "Wall time: 2min 21s\n"
+     ]
+    }
+   ],
+   "source": [
+    "arguments = {\n",
+    "    \"seed\": seed,\n",
+    "    'max_trials': 2,\n",
+    "    'tuner': None,\n",
+    "    'validation_split': 0.1,\n",
+    "    'epochs': 2\n",
+    "}\n",
+    "\n",
+    "%time MultipleColumnsAllMissingEvaluator(task, 0.5, \"MCAR\", target_columns, AutoKerasImputer, arguments).evaluate(3).report()"
    ]
   },
   {
@@ -800,76 +579,66 @@
   },
   {
    "cell_type": "code",
-   "execution_count": 10,
-   "metadata": {},
-   "outputs": [
-    {
-     "name": "stderr",
-     "output_type": "stream",
-     "text": [
-<<<<<<< HEAD
-      "[2021-03-05 17:31:40,031 - def_function.py:113  - WARNING - called_with_tracing]: 11 out of the last 11 calls to <function recreate_function.<locals>.restored_function_body at 0x7f9e6c4fd820> triggered tf.function retracing. Tracing is expensive and the excessive number of tracings could be due to (1) creating @tf.function repeatedly in a loop, (2) passing tensors with different shapes, (3) passing Python objects instead of tensors. For (1), please define your @tf.function outside of the loop. For (2), @tf.function has experimental_relax_shapes=True option that relaxes argument shapes that can avoid unnecessary retracing. For (3), please refer to https://www.tensorflow.org/guide/function#controlling_retracing and https://www.tensorflow.org/api_docs/python/tf/function for  more details.\n"
-=======
-      "\u001b[33m[W 2021-03-10 14:56:01,320]\u001b[0m Trial 0 failed, because the objective function returned nan.\u001b[0m\n",
-      "\u001b[33m[W 2021-03-10 14:59:25,885]\u001b[0m Trial 8 failed, because the objective function returned nan.\u001b[0m\n",
-      "\u001b[33m[W 2021-03-10 14:59:55,813]\u001b[0m Trial 23 failed, because the objective function returned nan.\u001b[0m\n",
-      "\u001b[33m[W 2021-03-10 15:02:06,940]\u001b[0m Trial 25 failed, because the objective function returned nan.\u001b[0m\n"
->>>>>>> 4450ffc4
-     ]
-    },
-    {
-     "name": "stdout",
-     "output_type": "stream",
-     "text": [
-<<<<<<< HEAD
-      "[2021-03-05 17:31:40,031 - def_function.py:113  - WARNING - called_with_tracing]: 11 out of the last 11 calls to <function recreate_function.<locals>.restored_function_body at 0x7f9e6c4fd820> triggered tf.function retracing. Tracing is expensive and the excessive number of tracings could be due to (1) creating @tf.function repeatedly in a loop, (2) passing tensors with different shapes, (3) passing Python objects instead of tensors. For (1), please define your @tf.function outside of the loop. For (2), @tf.function has experimental_relax_shapes=True option that relaxes argument shapes that can avoid unnecessary retracing. For (3), please refer to https://www.tensorflow.org/guide/function#controlling_retracing and https://www.tensorflow.org/api_docs/python/tf/function for  more details.\n"
-     ]
-    },
-    {
-     "name": "stderr",
-     "output_type": "stream",
-     "text": [
-      "[2021-03-05 17:31:40,037 - def_function.py:113  - WARNING - called_with_tracing]: 11 out of the last 11 calls to <function recreate_function.<locals>.restored_function_body at 0x7f9e6aa25dc0> triggered tf.function retracing. Tracing is expensive and the excessive number of tracings could be due to (1) creating @tf.function repeatedly in a loop, (2) passing tensors with different shapes, (3) passing Python objects instead of tensors. For (1), please define your @tf.function outside of the loop. For (2), @tf.function has experimental_relax_shapes=True option that relaxes argument shapes that can avoid unnecessary retracing. For (3), please refer to https://www.tensorflow.org/guide/function#controlling_retracing and https://www.tensorflow.org/api_docs/python/tf/function for  more details.\n"
-=======
-      "Evaluation result contains 3 target columns: V2, V4, V15\n",
-      "All are in a round-robin fashion imputed and performances are as follows:\n",
-      "\n",
-      "Target Column: V2\n",
+   "execution_count": 13,
+   "metadata": {},
+   "outputs": [
+    {
+     "name": "stdout",
+     "output_type": "stream",
+     "text": [
+      "Evaluation result contains 4 target columns: V2, V4, V8, V15\n",
+      "All are in a round-robin fashion imputed and performances are as follows:\n",
+      "\n",
+      "Target Column: V2 - Necessary train time in seconds: 64.1294\n",
       "            train         test\n",
-      "MAE     30.993606    31.073061\n",
-      "MSE   1567.326846  1553.833452\n",
-      "RMSE    39.585823    39.411223\n",
-      "\n",
-      "             score metric\n",
-      "baseline  0.375149     F1\n",
-      "imputed   0.356433     F1\n",
-      "\n",
-      "\n",
-      "Target Column: V4\n",
-      "                train      test\n",
-      "F1_micro     0.875993  0.887515\n",
-      "F1_macro     0.693090  0.688986\n",
-      "F1_weighted  0.847361  0.858961\n",
-      "\n",
-      "             score metric\n",
-      "baseline  0.375149     F1\n",
-      "imputed   0.354751     F1\n",
-      "\n",
-      "\n",
-      "Target Column: V15\n",
-      "                train      test\n",
-      "F1_micro     0.063254  0.059482\n",
-      "F1_macro     0.035009  0.030950\n",
-      "F1_weighted  0.045970  0.043272\n",
-      "\n",
-      "             score metric\n",
-      "baseline  0.375149     F1\n",
-      "imputed   0.356033     F1\n",
-      "\n",
-      "\n",
-      "CPU times: user 12min 40s, sys: 2min 20s, total: 15min\n",
-      "Wall time: 9min 33s\n"
->>>>>>> 4450ffc4
+      "MAE     36.224380    36.531204\n",
+      "MSE   2085.301528  1973.905786\n",
+      "RMSE    45.543494    44.367411\n",
+      "\n",
+      "             baseline  corrupted   imputed\n",
+      "F1_micro     0.729038   0.697852  0.697852\n",
+      "F1_macro     0.443047   0.418050  0.421731\n",
+      "F1_weighted  0.732119   0.700929  0.700929\n",
+      "\n",
+      "\n",
+      "Target Column: V4 - Necessary train time in seconds: 68.0043\n",
+      "                train      test\n",
+      "F1_micro     0.839243  0.819048\n",
+      "F1_macro     0.456177  0.450231\n",
+      "F1_weighted  0.766133  0.737632\n",
+      "\n",
+      "             baseline  corrupted   imputed\n",
+      "F1_micro     0.729038   0.700794  0.700794\n",
+      "F1_macro     0.443047   0.412708  0.412708\n",
+      "F1_weighted  0.732119   0.701845  0.701845\n",
+      "\n",
+      "\n",
+      "Target Column: V8 - Necessary train time in seconds: 73.4543\n",
+      "                train      test\n",
+      "F1_micro     0.780142  0.761905\n",
+      "F1_macro     0.449098  0.431516\n",
+      "F1_weighted  0.698213  0.660778\n",
+      "\n",
+      "             baseline  corrupted   imputed\n",
+      "F1_micro     0.729038   0.699323  0.699323\n",
+      "F1_macro     0.443047   0.410581  0.410581\n",
+      "F1_weighted  0.732119   0.702296  0.702296\n",
+      "\n",
+      "\n",
+      "Target Column: V15 - Necessary train time in seconds: 69.7248\n",
+      "                train      test\n",
+      "F1_micro     0.075650  0.047619\n",
+      "F1_macro     0.031151  0.015930\n",
+      "F1_weighted  0.031341  0.026259\n",
+      "\n",
+      "             baseline  corrupted   imputed\n",
+      "F1_micro     0.729038   0.702854  0.704619\n",
+      "F1_macro     0.443047   0.413327  0.412299\n",
+      "F1_weighted  0.732119   0.702019  0.703504\n",
+      "\n",
+      "\n",
+      "CPU times: user 18min 10s, sys: 3min 15s, total: 21min 26s\n",
+      "Wall time: 13min 49s\n"
      ]
     }
    ],
@@ -878,899 +647,17 @@
     "    \"seed\": seed,\n",
     "    \"hyperparameter_grid\": {\n",
     "        \"gain\": {\n",
-    "            \"alpha\": [80, 120],\n",
-    "            \"hint_rate\": [0.5, 0.9],\n",
-    "            \"noise\": [0.001, 0.1]\n",
+    "            \"alpha\": [50, 100],\n",
+    "            \"hint_rate\": [0.7, 0.9],\n",
     "        },\n",
     "        \"training\": {\n",
-    "            \"batch_size\": [64, 256],\n",
     "            \"epochs\": [5, 15]\n",
     "        }\n",
     "    }\n",
     "}\n",
     "\n",
-    "%time Evaluator(task, missing_values, GAINImputer, arguments).evaluate(3).report()"
-   ]
-  },
-  {
-   "cell_type": "markdown",
-   "metadata": {},
-   "source": [
-    "## VAE imputation"
-   ]
-  },
-  {
-   "cell_type": "code",
-   "execution_count": 11,
-   "metadata": {},
-   "outputs": [
-    {
-     "name": "stdout",
-     "output_type": "stream",
-     "text": [
-<<<<<<< HEAD
-      "[2021-03-05 17:31:40,037 - def_function.py:113  - WARNING - called_with_tracing]: 11 out of the last 11 calls to <function recreate_function.<locals>.restored_function_body at 0x7f9e6aa25dc0> triggered tf.function retracing. Tracing is expensive and the excessive number of tracings could be due to (1) creating @tf.function repeatedly in a loop, (2) passing tensors with different shapes, (3) passing Python objects instead of tensors. For (1), please define your @tf.function outside of the loop. For (2), @tf.function has experimental_relax_shapes=True option that relaxes argument shapes that can avoid unnecessary retracing. For (3), please refer to https://www.tensorflow.org/guide/function#controlling_retracing and https://www.tensorflow.org/api_docs/python/tf/function for  more details.\n"
-     ]
-    },
-    {
-     "name": "stderr",
-     "output_type": "stream",
-     "text": [
-      "[2021-03-05 17:31:40,043 - def_function.py:113  - WARNING - called_with_tracing]: 11 out of the last 11 calls to <function recreate_function.<locals>.restored_function_body at 0x7f9e685f4550> triggered tf.function retracing. Tracing is expensive and the excessive number of tracings could be due to (1) creating @tf.function repeatedly in a loop, (2) passing tensors with different shapes, (3) passing Python objects instead of tensors. For (1), please define your @tf.function outside of the loop. For (2), @tf.function has experimental_relax_shapes=True option that relaxes argument shapes that can avoid unnecessary retracing. For (3), please refer to https://www.tensorflow.org/guide/function#controlling_retracing and https://www.tensorflow.org/api_docs/python/tf/function for  more details.\n"
-     ]
-    },
-    {
-     "name": "stdout",
-     "output_type": "stream",
-     "text": [
-      "[2021-03-05 17:31:40,043 - def_function.py:113  - WARNING - called_with_tracing]: 11 out of the last 11 calls to <function recreate_function.<locals>.restored_function_body at 0x7f9e685f4550> triggered tf.function retracing. Tracing is expensive and the excessive number of tracings could be due to (1) creating @tf.function repeatedly in a loop, (2) passing tensors with different shapes, (3) passing Python objects instead of tensors. For (1), please define your @tf.function outside of the loop. For (2), @tf.function has experimental_relax_shapes=True option that relaxes argument shapes that can avoid unnecessary retracing. For (3), please refer to https://www.tensorflow.org/guide/function#controlling_retracing and https://www.tensorflow.org/api_docs/python/tf/function for  more details.\n"
-     ]
-    },
-    {
-     "name": "stderr",
-     "output_type": "stream",
-     "text": [
-      "[2021-03-05 17:31:40,049 - def_function.py:113  - WARNING - called_with_tracing]: 11 out of the last 11 calls to <function recreate_function.<locals>.restored_function_body at 0x7f9e6a8d1ee0> triggered tf.function retracing. Tracing is expensive and the excessive number of tracings could be due to (1) creating @tf.function repeatedly in a loop, (2) passing tensors with different shapes, (3) passing Python objects instead of tensors. For (1), please define your @tf.function outside of the loop. For (2), @tf.function has experimental_relax_shapes=True option that relaxes argument shapes that can avoid unnecessary retracing. For (3), please refer to https://www.tensorflow.org/guide/function#controlling_retracing and https://www.tensorflow.org/api_docs/python/tf/function for  more details.\n"
-     ]
-    },
-    {
-     "name": "stdout",
-     "output_type": "stream",
-     "text": [
-      "[2021-03-05 17:31:40,049 - def_function.py:113  - WARNING - called_with_tracing]: 11 out of the last 11 calls to <function recreate_function.<locals>.restored_function_body at 0x7f9e6a8d1ee0> triggered tf.function retracing. Tracing is expensive and the excessive number of tracings could be due to (1) creating @tf.function repeatedly in a loop, (2) passing tensors with different shapes, (3) passing Python objects instead of tensors. For (1), please define your @tf.function outside of the loop. For (2), @tf.function has experimental_relax_shapes=True option that relaxes argument shapes that can avoid unnecessary retracing. For (3), please refer to https://www.tensorflow.org/guide/function#controlling_retracing and https://www.tensorflow.org/api_docs/python/tf/function for  more details.\n"
-     ]
-    },
-    {
-     "name": "stderr",
-     "output_type": "stream",
-     "text": [
-      "[2021-03-05 17:31:40,055 - def_function.py:113  - WARNING - called_with_tracing]: 11 out of the last 11 calls to <function recreate_function.<locals>.restored_function_body at 0x7f9e6aa1f0d0> triggered tf.function retracing. Tracing is expensive and the excessive number of tracings could be due to (1) creating @tf.function repeatedly in a loop, (2) passing tensors with different shapes, (3) passing Python objects instead of tensors. For (1), please define your @tf.function outside of the loop. For (2), @tf.function has experimental_relax_shapes=True option that relaxes argument shapes that can avoid unnecessary retracing. For (3), please refer to https://www.tensorflow.org/guide/function#controlling_retracing and https://www.tensorflow.org/api_docs/python/tf/function for  more details.\n"
-     ]
-    },
-    {
-     "name": "stdout",
-     "output_type": "stream",
-     "text": [
-      "[2021-03-05 17:31:40,055 - def_function.py:113  - WARNING - called_with_tracing]: 11 out of the last 11 calls to <function recreate_function.<locals>.restored_function_body at 0x7f9e6aa1f0d0> triggered tf.function retracing. Tracing is expensive and the excessive number of tracings could be due to (1) creating @tf.function repeatedly in a loop, (2) passing tensors with different shapes, (3) passing Python objects instead of tensors. For (1), please define your @tf.function outside of the loop. For (2), @tf.function has experimental_relax_shapes=True option that relaxes argument shapes that can avoid unnecessary retracing. For (3), please refer to https://www.tensorflow.org/guide/function#controlling_retracing and https://www.tensorflow.org/api_docs/python/tf/function for  more details.\n"
-     ]
-    },
-    {
-     "name": "stderr",
-     "output_type": "stream",
-     "text": [
-      "[2021-03-05 17:31:40,833 - def_function.py:113  - WARNING - called_with_tracing]: 11 out of the last 11 calls to <function recreate_function.<locals>.restored_function_body at 0x7f9e6812a160> triggered tf.function retracing. Tracing is expensive and the excessive number of tracings could be due to (1) creating @tf.function repeatedly in a loop, (2) passing tensors with different shapes, (3) passing Python objects instead of tensors. For (1), please define your @tf.function outside of the loop. For (2), @tf.function has experimental_relax_shapes=True option that relaxes argument shapes that can avoid unnecessary retracing. For (3), please refer to https://www.tensorflow.org/guide/function#controlling_retracing and https://www.tensorflow.org/api_docs/python/tf/function for  more details.\n"
-     ]
-    },
-    {
-     "name": "stdout",
-     "output_type": "stream",
-     "text": [
-      "[2021-03-05 17:31:40,833 - def_function.py:113  - WARNING - called_with_tracing]: 11 out of the last 11 calls to <function recreate_function.<locals>.restored_function_body at 0x7f9e6812a160> triggered tf.function retracing. Tracing is expensive and the excessive number of tracings could be due to (1) creating @tf.function repeatedly in a loop, (2) passing tensors with different shapes, (3) passing Python objects instead of tensors. For (1), please define your @tf.function outside of the loop. For (2), @tf.function has experimental_relax_shapes=True option that relaxes argument shapes that can avoid unnecessary retracing. For (3), please refer to https://www.tensorflow.org/guide/function#controlling_retracing and https://www.tensorflow.org/api_docs/python/tf/function for  more details.\n"
-     ]
-    },
-    {
-     "name": "stderr",
-     "output_type": "stream",
-     "text": [
-      "[2021-03-05 17:31:40,839 - def_function.py:113  - WARNING - called_with_tracing]: 11 out of the last 11 calls to <function recreate_function.<locals>.restored_function_body at 0x7f9e68135d30> triggered tf.function retracing. Tracing is expensive and the excessive number of tracings could be due to (1) creating @tf.function repeatedly in a loop, (2) passing tensors with different shapes, (3) passing Python objects instead of tensors. For (1), please define your @tf.function outside of the loop. For (2), @tf.function has experimental_relax_shapes=True option that relaxes argument shapes that can avoid unnecessary retracing. For (3), please refer to https://www.tensorflow.org/guide/function#controlling_retracing and https://www.tensorflow.org/api_docs/python/tf/function for  more details.\n"
-     ]
-    },
-    {
-     "name": "stdout",
-     "output_type": "stream",
-     "text": [
-      "[2021-03-05 17:31:40,839 - def_function.py:113  - WARNING - called_with_tracing]: 11 out of the last 11 calls to <function recreate_function.<locals>.restored_function_body at 0x7f9e68135d30> triggered tf.function retracing. Tracing is expensive and the excessive number of tracings could be due to (1) creating @tf.function repeatedly in a loop, (2) passing tensors with different shapes, (3) passing Python objects instead of tensors. For (1), please define your @tf.function outside of the loop. For (2), @tf.function has experimental_relax_shapes=True option that relaxes argument shapes that can avoid unnecessary retracing. For (3), please refer to https://www.tensorflow.org/guide/function#controlling_retracing and https://www.tensorflow.org/api_docs/python/tf/function for  more details.\n"
-     ]
-    },
-    {
-     "name": "stderr",
-     "output_type": "stream",
-     "text": [
-      "[2021-03-05 17:31:40,844 - def_function.py:113  - WARNING - called_with_tracing]: 11 out of the last 11 calls to <function recreate_function.<locals>.restored_function_body at 0x7f9e6c28b700> triggered tf.function retracing. Tracing is expensive and the excessive number of tracings could be due to (1) creating @tf.function repeatedly in a loop, (2) passing tensors with different shapes, (3) passing Python objects instead of tensors. For (1), please define your @tf.function outside of the loop. For (2), @tf.function has experimental_relax_shapes=True option that relaxes argument shapes that can avoid unnecessary retracing. For (3), please refer to https://www.tensorflow.org/guide/function#controlling_retracing and https://www.tensorflow.org/api_docs/python/tf/function for  more details.\n"
-     ]
-    },
-    {
-     "name": "stdout",
-     "output_type": "stream",
-     "text": [
-      "[2021-03-05 17:31:40,844 - def_function.py:113  - WARNING - called_with_tracing]: 11 out of the last 11 calls to <function recreate_function.<locals>.restored_function_body at 0x7f9e6c28b700> triggered tf.function retracing. Tracing is expensive and the excessive number of tracings could be due to (1) creating @tf.function repeatedly in a loop, (2) passing tensors with different shapes, (3) passing Python objects instead of tensors. For (1), please define your @tf.function outside of the loop. For (2), @tf.function has experimental_relax_shapes=True option that relaxes argument shapes that can avoid unnecessary retracing. For (3), please refer to https://www.tensorflow.org/guide/function#controlling_retracing and https://www.tensorflow.org/api_docs/python/tf/function for  more details.\n"
-     ]
-    },
-    {
-     "name": "stderr",
-     "output_type": "stream",
-     "text": [
-      "[2021-03-05 17:31:40,851 - def_function.py:113  - WARNING - called_with_tracing]: 11 out of the last 11 calls to <function recreate_function.<locals>.restored_function_body at 0x7f9e6c2a9160> triggered tf.function retracing. Tracing is expensive and the excessive number of tracings could be due to (1) creating @tf.function repeatedly in a loop, (2) passing tensors with different shapes, (3) passing Python objects instead of tensors. For (1), please define your @tf.function outside of the loop. For (2), @tf.function has experimental_relax_shapes=True option that relaxes argument shapes that can avoid unnecessary retracing. For (3), please refer to https://www.tensorflow.org/guide/function#controlling_retracing and https://www.tensorflow.org/api_docs/python/tf/function for  more details.\n"
-     ]
-    },
-    {
-     "name": "stdout",
-     "output_type": "stream",
-     "text": [
-      "[2021-03-05 17:31:40,851 - def_function.py:113  - WARNING - called_with_tracing]: 11 out of the last 11 calls to <function recreate_function.<locals>.restored_function_body at 0x7f9e6c2a9160> triggered tf.function retracing. Tracing is expensive and the excessive number of tracings could be due to (1) creating @tf.function repeatedly in a loop, (2) passing tensors with different shapes, (3) passing Python objects instead of tensors. For (1), please define your @tf.function outside of the loop. For (2), @tf.function has experimental_relax_shapes=True option that relaxes argument shapes that can avoid unnecessary retracing. For (3), please refer to https://www.tensorflow.org/guide/function#controlling_retracing and https://www.tensorflow.org/api_docs/python/tf/function for  more details.\n"
-     ]
-    },
-    {
-     "name": "stderr",
-     "output_type": "stream",
-     "text": [
-      "[2021-03-05 17:31:40,857 - def_function.py:113  - WARNING - called_with_tracing]: 11 out of the last 11 calls to <function recreate_function.<locals>.restored_function_body at 0x7f9e6c2b4940> triggered tf.function retracing. Tracing is expensive and the excessive number of tracings could be due to (1) creating @tf.function repeatedly in a loop, (2) passing tensors with different shapes, (3) passing Python objects instead of tensors. For (1), please define your @tf.function outside of the loop. For (2), @tf.function has experimental_relax_shapes=True option that relaxes argument shapes that can avoid unnecessary retracing. For (3), please refer to https://www.tensorflow.org/guide/function#controlling_retracing and https://www.tensorflow.org/api_docs/python/tf/function for  more details.\n"
-     ]
-    },
-    {
-     "name": "stdout",
-     "output_type": "stream",
-     "text": [
-      "[2021-03-05 17:31:40,857 - def_function.py:113  - WARNING - called_with_tracing]: 11 out of the last 11 calls to <function recreate_function.<locals>.restored_function_body at 0x7f9e6c2b4940> triggered tf.function retracing. Tracing is expensive and the excessive number of tracings could be due to (1) creating @tf.function repeatedly in a loop, (2) passing tensors with different shapes, (3) passing Python objects instead of tensors. For (1), please define your @tf.function outside of the loop. For (2), @tf.function has experimental_relax_shapes=True option that relaxes argument shapes that can avoid unnecessary retracing. For (3), please refer to https://www.tensorflow.org/guide/function#controlling_retracing and https://www.tensorflow.org/api_docs/python/tf/function for  more details.\n"
-     ]
-    },
-    {
-     "name": "stderr",
-     "output_type": "stream",
-     "text": [
-      "[2021-03-05 17:31:40,863 - def_function.py:113  - WARNING - called_with_tracing]: 11 out of the last 11 calls to <function recreate_function.<locals>.restored_function_body at 0x7f9e6812aaf0> triggered tf.function retracing. Tracing is expensive and the excessive number of tracings could be due to (1) creating @tf.function repeatedly in a loop, (2) passing tensors with different shapes, (3) passing Python objects instead of tensors. For (1), please define your @tf.function outside of the loop. For (2), @tf.function has experimental_relax_shapes=True option that relaxes argument shapes that can avoid unnecessary retracing. For (3), please refer to https://www.tensorflow.org/guide/function#controlling_retracing and https://www.tensorflow.org/api_docs/python/tf/function for  more details.\n"
-     ]
-    },
-    {
-     "name": "stdout",
-     "output_type": "stream",
-     "text": [
-      "[2021-03-05 17:31:40,863 - def_function.py:113  - WARNING - called_with_tracing]: 11 out of the last 11 calls to <function recreate_function.<locals>.restored_function_body at 0x7f9e6812aaf0> triggered tf.function retracing. Tracing is expensive and the excessive number of tracings could be due to (1) creating @tf.function repeatedly in a loop, (2) passing tensors with different shapes, (3) passing Python objects instead of tensors. For (1), please define your @tf.function outside of the loop. For (2), @tf.function has experimental_relax_shapes=True option that relaxes argument shapes that can avoid unnecessary retracing. For (3), please refer to https://www.tensorflow.org/guide/function#controlling_retracing and https://www.tensorflow.org/api_docs/python/tf/function for  more details.\n"
-     ]
-    },
-    {
-     "name": "stderr",
-     "output_type": "stream",
-     "text": [
-      "[2021-03-05 17:31:40,868 - def_function.py:113  - WARNING - called_with_tracing]: 11 out of the last 11 calls to <function recreate_function.<locals>.restored_function_body at 0x7f9e6c29ca60> triggered tf.function retracing. Tracing is expensive and the excessive number of tracings could be due to (1) creating @tf.function repeatedly in a loop, (2) passing tensors with different shapes, (3) passing Python objects instead of tensors. For (1), please define your @tf.function outside of the loop. For (2), @tf.function has experimental_relax_shapes=True option that relaxes argument shapes that can avoid unnecessary retracing. For (3), please refer to https://www.tensorflow.org/guide/function#controlling_retracing and https://www.tensorflow.org/api_docs/python/tf/function for  more details.\n"
-     ]
-    },
-    {
-     "name": "stdout",
-     "output_type": "stream",
-     "text": [
-      "[2021-03-05 17:31:40,868 - def_function.py:113  - WARNING - called_with_tracing]: 11 out of the last 11 calls to <function recreate_function.<locals>.restored_function_body at 0x7f9e6c29ca60> triggered tf.function retracing. Tracing is expensive and the excessive number of tracings could be due to (1) creating @tf.function repeatedly in a loop, (2) passing tensors with different shapes, (3) passing Python objects instead of tensors. For (1), please define your @tf.function outside of the loop. For (2), @tf.function has experimental_relax_shapes=True option that relaxes argument shapes that can avoid unnecessary retracing. For (3), please refer to https://www.tensorflow.org/guide/function#controlling_retracing and https://www.tensorflow.org/api_docs/python/tf/function for  more details.\n"
-     ]
-    },
-    {
-     "name": "stderr",
-     "output_type": "stream",
-     "text": [
-      "[2021-03-05 17:31:40,874 - def_function.py:113  - WARNING - called_with_tracing]: 11 out of the last 11 calls to <function recreate_function.<locals>.restored_function_body at 0x7f9e6c2a9af0> triggered tf.function retracing. Tracing is expensive and the excessive number of tracings could be due to (1) creating @tf.function repeatedly in a loop, (2) passing tensors with different shapes, (3) passing Python objects instead of tensors. For (1), please define your @tf.function outside of the loop. For (2), @tf.function has experimental_relax_shapes=True option that relaxes argument shapes that can avoid unnecessary retracing. For (3), please refer to https://www.tensorflow.org/guide/function#controlling_retracing and https://www.tensorflow.org/api_docs/python/tf/function for  more details.\n"
-     ]
-    },
-    {
-     "name": "stdout",
-     "output_type": "stream",
-     "text": [
-      "[2021-03-05 17:31:40,874 - def_function.py:113  - WARNING - called_with_tracing]: 11 out of the last 11 calls to <function recreate_function.<locals>.restored_function_body at 0x7f9e6c2a9af0> triggered tf.function retracing. Tracing is expensive and the excessive number of tracings could be due to (1) creating @tf.function repeatedly in a loop, (2) passing tensors with different shapes, (3) passing Python objects instead of tensors. For (1), please define your @tf.function outside of the loop. For (2), @tf.function has experimental_relax_shapes=True option that relaxes argument shapes that can avoid unnecessary retracing. For (3), please refer to https://www.tensorflow.org/guide/function#controlling_retracing and https://www.tensorflow.org/api_docs/python/tf/function for  more details.\n"
-     ]
-    },
-    {
-     "name": "stderr",
-     "output_type": "stream",
-     "text": [
-      "[2021-03-05 17:31:40,880 - def_function.py:113  - WARNING - called_with_tracing]: 11 out of the last 11 calls to <function recreate_function.<locals>.restored_function_body at 0x7f9e6c2a95e0> triggered tf.function retracing. Tracing is expensive and the excessive number of tracings could be due to (1) creating @tf.function repeatedly in a loop, (2) passing tensors with different shapes, (3) passing Python objects instead of tensors. For (1), please define your @tf.function outside of the loop. For (2), @tf.function has experimental_relax_shapes=True option that relaxes argument shapes that can avoid unnecessary retracing. For (3), please refer to https://www.tensorflow.org/guide/function#controlling_retracing and https://www.tensorflow.org/api_docs/python/tf/function for  more details.\n"
-     ]
-    },
-    {
-     "name": "stdout",
-     "output_type": "stream",
-     "text": [
-      "[2021-03-05 17:31:40,880 - def_function.py:113  - WARNING - called_with_tracing]: 11 out of the last 11 calls to <function recreate_function.<locals>.restored_function_body at 0x7f9e6c2a95e0> triggered tf.function retracing. Tracing is expensive and the excessive number of tracings could be due to (1) creating @tf.function repeatedly in a loop, (2) passing tensors with different shapes, (3) passing Python objects instead of tensors. For (1), please define your @tf.function outside of the loop. For (2), @tf.function has experimental_relax_shapes=True option that relaxes argument shapes that can avoid unnecessary retracing. For (3), please refer to https://www.tensorflow.org/guide/function#controlling_retracing and https://www.tensorflow.org/api_docs/python/tf/function for  more details.\n"
-     ]
-    },
-    {
-     "name": "stderr",
-     "output_type": "stream",
-     "text": [
-      "[2021-03-05 17:31:40,886 - def_function.py:113  - WARNING - called_with_tracing]: 11 out of the last 11 calls to <function recreate_function.<locals>.restored_function_body at 0x7f9e6c29c1f0> triggered tf.function retracing. Tracing is expensive and the excessive number of tracings could be due to (1) creating @tf.function repeatedly in a loop, (2) passing tensors with different shapes, (3) passing Python objects instead of tensors. For (1), please define your @tf.function outside of the loop. For (2), @tf.function has experimental_relax_shapes=True option that relaxes argument shapes that can avoid unnecessary retracing. For (3), please refer to https://www.tensorflow.org/guide/function#controlling_retracing and https://www.tensorflow.org/api_docs/python/tf/function for  more details.\n"
-     ]
-    },
-    {
-     "name": "stdout",
-     "output_type": "stream",
-     "text": [
-      "[2021-03-05 17:31:40,886 - def_function.py:113  - WARNING - called_with_tracing]: 11 out of the last 11 calls to <function recreate_function.<locals>.restored_function_body at 0x7f9e6c29c1f0> triggered tf.function retracing. Tracing is expensive and the excessive number of tracings could be due to (1) creating @tf.function repeatedly in a loop, (2) passing tensors with different shapes, (3) passing Python objects instead of tensors. For (1), please define your @tf.function outside of the loop. For (2), @tf.function has experimental_relax_shapes=True option that relaxes argument shapes that can avoid unnecessary retracing. For (3), please refer to https://www.tensorflow.org/guide/function#controlling_retracing and https://www.tensorflow.org/api_docs/python/tf/function for  more details.\n"
-     ]
-    },
-    {
-     "name": "stderr",
-     "output_type": "stream",
-     "text": [
-      "[2021-03-05 17:31:40,892 - def_function.py:113  - WARNING - called_with_tracing]: 11 out of the last 11 calls to <function recreate_function.<locals>.restored_function_body at 0x7f9e6c2b41f0> triggered tf.function retracing. Tracing is expensive and the excessive number of tracings could be due to (1) creating @tf.function repeatedly in a loop, (2) passing tensors with different shapes, (3) passing Python objects instead of tensors. For (1), please define your @tf.function outside of the loop. For (2), @tf.function has experimental_relax_shapes=True option that relaxes argument shapes that can avoid unnecessary retracing. For (3), please refer to https://www.tensorflow.org/guide/function#controlling_retracing and https://www.tensorflow.org/api_docs/python/tf/function for  more details.\n"
-     ]
-    },
-    {
-     "name": "stdout",
-     "output_type": "stream",
-     "text": [
-      "[2021-03-05 17:31:40,892 - def_function.py:113  - WARNING - called_with_tracing]: 11 out of the last 11 calls to <function recreate_function.<locals>.restored_function_body at 0x7f9e6c2b41f0> triggered tf.function retracing. Tracing is expensive and the excessive number of tracings could be due to (1) creating @tf.function repeatedly in a loop, (2) passing tensors with different shapes, (3) passing Python objects instead of tensors. For (1), please define your @tf.function outside of the loop. For (2), @tf.function has experimental_relax_shapes=True option that relaxes argument shapes that can avoid unnecessary retracing. For (3), please refer to https://www.tensorflow.org/guide/function#controlling_retracing and https://www.tensorflow.org/api_docs/python/tf/function for  more details.\n"
-     ]
-    },
-    {
-     "name": "stderr",
-     "output_type": "stream",
-     "text": [
-      "[2021-03-05 17:31:40,898 - def_function.py:113  - WARNING - called_with_tracing]: 11 out of the last 11 calls to <function recreate_function.<locals>.restored_function_body at 0x7f9e6c14f310> triggered tf.function retracing. Tracing is expensive and the excessive number of tracings could be due to (1) creating @tf.function repeatedly in a loop, (2) passing tensors with different shapes, (3) passing Python objects instead of tensors. For (1), please define your @tf.function outside of the loop. For (2), @tf.function has experimental_relax_shapes=True option that relaxes argument shapes that can avoid unnecessary retracing. For (3), please refer to https://www.tensorflow.org/guide/function#controlling_retracing and https://www.tensorflow.org/api_docs/python/tf/function for  more details.\n"
-     ]
-    },
-    {
-     "name": "stdout",
-     "output_type": "stream",
-     "text": [
-      "[2021-03-05 17:31:40,898 - def_function.py:113  - WARNING - called_with_tracing]: 11 out of the last 11 calls to <function recreate_function.<locals>.restored_function_body at 0x7f9e6c14f310> triggered tf.function retracing. Tracing is expensive and the excessive number of tracings could be due to (1) creating @tf.function repeatedly in a loop, (2) passing tensors with different shapes, (3) passing Python objects instead of tensors. For (1), please define your @tf.function outside of the loop. For (2), @tf.function has experimental_relax_shapes=True option that relaxes argument shapes that can avoid unnecessary retracing. For (3), please refer to https://www.tensorflow.org/guide/function#controlling_retracing and https://www.tensorflow.org/api_docs/python/tf/function for  more details.\n"
-     ]
-    },
-    {
-     "name": "stderr",
-     "output_type": "stream",
-     "text": [
-      "[2021-03-05 17:31:40,904 - def_function.py:113  - WARNING - called_with_tracing]: 11 out of the last 11 calls to <function recreate_function.<locals>.restored_function_body at 0x7f9e6c2b48b0> triggered tf.function retracing. Tracing is expensive and the excessive number of tracings could be due to (1) creating @tf.function repeatedly in a loop, (2) passing tensors with different shapes, (3) passing Python objects instead of tensors. For (1), please define your @tf.function outside of the loop. For (2), @tf.function has experimental_relax_shapes=True option that relaxes argument shapes that can avoid unnecessary retracing. For (3), please refer to https://www.tensorflow.org/guide/function#controlling_retracing and https://www.tensorflow.org/api_docs/python/tf/function for  more details.\n"
-     ]
-    },
-    {
-     "name": "stdout",
-     "output_type": "stream",
-     "text": [
-      "[2021-03-05 17:31:40,904 - def_function.py:113  - WARNING - called_with_tracing]: 11 out of the last 11 calls to <function recreate_function.<locals>.restored_function_body at 0x7f9e6c2b48b0> triggered tf.function retracing. Tracing is expensive and the excessive number of tracings could be due to (1) creating @tf.function repeatedly in a loop, (2) passing tensors with different shapes, (3) passing Python objects instead of tensors. For (1), please define your @tf.function outside of the loop. For (2), @tf.function has experimental_relax_shapes=True option that relaxes argument shapes that can avoid unnecessary retracing. For (3), please refer to https://www.tensorflow.org/guide/function#controlling_retracing and https://www.tensorflow.org/api_docs/python/tf/function for  more details.\n"
-     ]
-    },
-    {
-     "name": "stderr",
-     "output_type": "stream",
-     "text": [
-      "[2021-03-05 17:31:40,910 - def_function.py:113  - WARNING - called_with_tracing]: 11 out of the last 11 calls to <function recreate_function.<locals>.restored_function_body at 0x7f9e6c29c310> triggered tf.function retracing. Tracing is expensive and the excessive number of tracings could be due to (1) creating @tf.function repeatedly in a loop, (2) passing tensors with different shapes, (3) passing Python objects instead of tensors. For (1), please define your @tf.function outside of the loop. For (2), @tf.function has experimental_relax_shapes=True option that relaxes argument shapes that can avoid unnecessary retracing. For (3), please refer to https://www.tensorflow.org/guide/function#controlling_retracing and https://www.tensorflow.org/api_docs/python/tf/function for  more details.\n"
-     ]
-    },
-    {
-     "name": "stdout",
-     "output_type": "stream",
-     "text": [
-      "[2021-03-05 17:31:40,910 - def_function.py:113  - WARNING - called_with_tracing]: 11 out of the last 11 calls to <function recreate_function.<locals>.restored_function_body at 0x7f9e6c29c310> triggered tf.function retracing. Tracing is expensive and the excessive number of tracings could be due to (1) creating @tf.function repeatedly in a loop, (2) passing tensors with different shapes, (3) passing Python objects instead of tensors. For (1), please define your @tf.function outside of the loop. For (2), @tf.function has experimental_relax_shapes=True option that relaxes argument shapes that can avoid unnecessary retracing. For (3), please refer to https://www.tensorflow.org/guide/function#controlling_retracing and https://www.tensorflow.org/api_docs/python/tf/function for  more details.\n"
-     ]
-    },
-    {
-     "name": "stderr",
-     "output_type": "stream",
-     "text": [
-      "[2021-03-05 17:31:40,916 - def_function.py:113  - WARNING - called_with_tracing]: 11 out of the last 11 calls to <function recreate_function.<locals>.restored_function_body at 0x7f9e6c2a9ca0> triggered tf.function retracing. Tracing is expensive and the excessive number of tracings could be due to (1) creating @tf.function repeatedly in a loop, (2) passing tensors with different shapes, (3) passing Python objects instead of tensors. For (1), please define your @tf.function outside of the loop. For (2), @tf.function has experimental_relax_shapes=True option that relaxes argument shapes that can avoid unnecessary retracing. For (3), please refer to https://www.tensorflow.org/guide/function#controlling_retracing and https://www.tensorflow.org/api_docs/python/tf/function for  more details.\n"
-     ]
-    },
-    {
-     "name": "stdout",
-     "output_type": "stream",
-     "text": [
-      "[2021-03-05 17:31:40,916 - def_function.py:113  - WARNING - called_with_tracing]: 11 out of the last 11 calls to <function recreate_function.<locals>.restored_function_body at 0x7f9e6c2a9ca0> triggered tf.function retracing. Tracing is expensive and the excessive number of tracings could be due to (1) creating @tf.function repeatedly in a loop, (2) passing tensors with different shapes, (3) passing Python objects instead of tensors. For (1), please define your @tf.function outside of the loop. For (2), @tf.function has experimental_relax_shapes=True option that relaxes argument shapes that can avoid unnecessary retracing. For (3), please refer to https://www.tensorflow.org/guide/function#controlling_retracing and https://www.tensorflow.org/api_docs/python/tf/function for  more details.\n",
-      "Evaluation result contains 4 target columns: V2, V4, V8, V15\n",
-      "All are in a round-robin fashion imputed and performances are as follows:\n",
-      "\n",
-      "Target Column: V2 - Necessary train time in seconds: 9.6596\n",
-      "            train         test\n",
-      "MAE     27.909084    28.940973\n",
-      "MSE   1260.680671  1368.557485\n",
-      "RMSE    35.450163    36.399181\n",
-      "\n",
-      "             baseline  corrupted   imputed\n",
-      "F1_micro     0.766108   0.744925  0.744042\n",
-      "F1_macro     0.435556   0.408127  0.407653\n",
-      "F1_weighted  0.751521   0.729662  0.728833\n",
-      "\n",
-      "\n",
-      "Target Column: V4 - Necessary train time in seconds: 10.0521\n",
-      "                train      test\n",
-      "F1_micro     0.872340  0.780952\n",
-      "F1_macro     0.601834  0.513347\n",
-      "F1_weighted  0.831176  0.712809\n",
-      "\n",
-      "             baseline  corrupted   imputed\n",
-      "F1_micro     0.766108   0.745219  0.744925\n",
-      "F1_macro     0.435556   0.419285  0.419168\n",
-      "F1_weighted  0.751521   0.730849  0.730632\n",
-      "\n",
-      "\n",
-      "Target Column: V8 - Necessary train time in seconds: 10.3943\n",
-      "                train      test\n",
-      "F1_micro     0.765957  0.761905\n",
-      "F1_macro     0.433717  0.432198\n",
-      "F1_weighted  0.664481  0.659413\n",
-      "\n",
-      "             baseline  corrupted   imputed\n",
-      "F1_micro     0.766108   0.741100  0.741100\n",
-      "F1_macro     0.435556   0.408001  0.408001\n",
-      "F1_weighted  0.751521   0.726473  0.726473\n",
-      "\n",
-      "\n",
-      "Target Column: V15 - Necessary train time in seconds: 10.0899\n",
-      "                train      test\n",
-      "F1_micro     0.290780  0.209524\n",
-      "F1_macro     0.197537  0.105381\n",
-      "F1_weighted  0.239871  0.169825\n",
-      "\n",
-      "             baseline  corrupted   imputed\n",
-      "F1_micro     0.766108   0.744631  0.743748\n",
-      "F1_macro     0.435556   0.410993  0.410671\n",
-      "F1_weighted  0.751521   0.728976  0.728145\n",
-      "\n",
-      "\n",
-      "CPU times: user 2min 33s, sys: 10.7 s, total: 2min 43s\n",
-      "Wall time: 2min 24s\n"
-     ]
-    }
-   ],
-   "source": [
-    "arguments = {\n",
-    "    \"seed\": seed,\n",
-    "    'max_trials': 2,\n",
-    "    'tuner': 'greedy',\n",
-    "    'validation_split': 0.1,\n",
-    "    'epochs': 2\n",
-    "}\n",
-    "\n",
-    "%time MultipleColumnsAllMissingEvaluator(task, 0.5, \"MCAR\", target_columns, AutoKerasImputer, arguments).evaluate(3).report()"
-   ]
-  },
-  {
-   "cell_type": "markdown",
-   "metadata": {},
-   "source": [
-    "## GAIN imputation"
-   ]
-  },
-  {
-   "cell_type": "code",
-   "execution_count": 23,
-   "metadata": {},
-   "outputs": [
-    {
-     "ename": "KeyboardInterrupt",
-     "evalue": "",
-     "output_type": "error",
-     "traceback": [
-      "\u001b[0;31m---------------------------------------------------------------------------\u001b[0m",
-      "\u001b[0;31mInvalidArgumentError\u001b[0m                      Traceback (most recent call last)",
-      "\u001b[0;32m/usr/local/Caskroom/miniconda/base/envs/data-imputation-paper/lib/python3.8/site-packages/tensorflow/python/framework/ops.py\u001b[0m in \u001b[0;36mget_attr\u001b[0;34m(self, name)\u001b[0m\n\u001b[1;32m   2530\u001b[0m       \u001b[0;32mwith\u001b[0m \u001b[0mc_api_util\u001b[0m\u001b[0;34m.\u001b[0m\u001b[0mtf_buffer\u001b[0m\u001b[0;34m(\u001b[0m\u001b[0;34m)\u001b[0m \u001b[0;32mas\u001b[0m \u001b[0mbuf\u001b[0m\u001b[0;34m:\u001b[0m\u001b[0;34m\u001b[0m\u001b[0;34m\u001b[0m\u001b[0m\n\u001b[0;32m-> 2531\u001b[0;31m         \u001b[0mpywrap_tf_session\u001b[0m\u001b[0;34m.\u001b[0m\u001b[0mTF_OperationGetAttrValueProto\u001b[0m\u001b[0;34m(\u001b[0m\u001b[0mself\u001b[0m\u001b[0;34m.\u001b[0m\u001b[0m_c_op\u001b[0m\u001b[0;34m,\u001b[0m \u001b[0mname\u001b[0m\u001b[0;34m,\u001b[0m \u001b[0mbuf\u001b[0m\u001b[0;34m)\u001b[0m\u001b[0;34m\u001b[0m\u001b[0;34m\u001b[0m\u001b[0m\n\u001b[0m\u001b[1;32m   2532\u001b[0m         \u001b[0mdata\u001b[0m \u001b[0;34m=\u001b[0m \u001b[0mpywrap_tf_session\u001b[0m\u001b[0;34m.\u001b[0m\u001b[0mTF_GetBuffer\u001b[0m\u001b[0;34m(\u001b[0m\u001b[0mbuf\u001b[0m\u001b[0;34m)\u001b[0m\u001b[0;34m\u001b[0m\u001b[0;34m\u001b[0m\u001b[0m\n",
-      "\u001b[0;31mInvalidArgumentError\u001b[0m: Operation 'Adam_1/Cast_1' has no attr named '_read_only_resource_inputs'.",
-      "\nDuring handling of the above exception, another exception occurred:\n",
-      "\u001b[0;31mKeyboardInterrupt\u001b[0m                         Traceback (most recent call last)",
-      "\u001b[0;32m<timed eval>\u001b[0m in \u001b[0;36m<module>\u001b[0;34m\u001b[0m\n",
-      "\u001b[0;32m~/code/data_imputation/data-imputation-paper/src/data_imputation_paper/evaluation.py\u001b[0m in \u001b[0;36mevaluate\u001b[0;34m(self, num_repetitions)\u001b[0m\n\u001b[1;32m    277\u001b[0m \u001b[0;34m\u001b[0m\u001b[0m\n\u001b[1;32m    278\u001b[0m                 \u001b[0mstart_time\u001b[0m \u001b[0;34m=\u001b[0m \u001b[0mtime\u001b[0m\u001b[0;34m.\u001b[0m\u001b[0mtime\u001b[0m\u001b[0;34m(\u001b[0m\u001b[0;34m)\u001b[0m\u001b[0;34m\u001b[0m\u001b[0;34m\u001b[0m\u001b[0m\n\u001b[0;32m--> 279\u001b[0;31m                 \u001b[0mimputer\u001b[0m\u001b[0;34m.\u001b[0m\u001b[0mfit\u001b[0m\u001b[0;34m(\u001b[0m\u001b[0mself\u001b[0m\u001b[0;34m.\u001b[0m\u001b[0m_task\u001b[0m\u001b[0;34m.\u001b[0m\u001b[0mtrain_data\u001b[0m\u001b[0;34m.\u001b[0m\u001b[0mcopy\u001b[0m\u001b[0;34m(\u001b[0m\u001b[0;34m)\u001b[0m\u001b[0;34m,\u001b[0m \u001b[0;34m[\u001b[0m\u001b[0mtarget_column\u001b[0m\u001b[0;34m]\u001b[0m\u001b[0;34m)\u001b[0m\u001b[0;34m\u001b[0m\u001b[0;34m\u001b[0m\u001b[0m\n\u001b[0m\u001b[1;32m    280\u001b[0m                 \u001b[0melapsed_time\u001b[0m \u001b[0;34m=\u001b[0m \u001b[0mtime\u001b[0m\u001b[0;34m.\u001b[0m\u001b[0mtime\u001b[0m\u001b[0;34m(\u001b[0m\u001b[0;34m)\u001b[0m \u001b[0;34m-\u001b[0m \u001b[0mstart_time\u001b[0m\u001b[0;34m\u001b[0m\u001b[0;34m\u001b[0m\u001b[0m\n\u001b[1;32m    281\u001b[0m \u001b[0;34m\u001b[0m\u001b[0m\n",
-      "\u001b[0;32m~/code/data_imputation/data-imputation-paper/src/data_imputation_paper/imputation/generative.py\u001b[0m in \u001b[0;36mfit\u001b[0;34m(self, data, target_columns)\u001b[0m\n\u001b[1;32m    347\u001b[0m \u001b[0;34m\u001b[0m\u001b[0m\n\u001b[1;32m    348\u001b[0m         \u001b[0mimputed_mask\u001b[0m \u001b[0;34m=\u001b[0m \u001b[0mdata\u001b[0m\u001b[0;34m[\u001b[0m\u001b[0mself\u001b[0m\u001b[0;34m.\u001b[0m\u001b[0m_target_columns\u001b[0m\u001b[0;34m]\u001b[0m\u001b[0;34m.\u001b[0m\u001b[0misna\u001b[0m\u001b[0;34m(\u001b[0m\u001b[0;34m)\u001b[0m\u001b[0;34m\u001b[0m\u001b[0;34m\u001b[0m\u001b[0m\n\u001b[0;32m--> 349\u001b[0;31m \u001b[0;34m\u001b[0m\u001b[0m\n\u001b[0m\u001b[1;32m    350\u001b[0m         \u001b[0mencoded_data\u001b[0m \u001b[0;34m=\u001b[0m \u001b[0mself\u001b[0m\u001b[0;34m.\u001b[0m\u001b[0m_encode_data\u001b[0m\u001b[0;34m(\u001b[0m\u001b[0mdata\u001b[0m\u001b[0;34m.\u001b[0m\u001b[0mcopy\u001b[0m\u001b[0;34m(\u001b[0m\u001b[0;34m)\u001b[0m\u001b[0;34m)\u001b[0m\u001b[0;34m\u001b[0m\u001b[0;34m\u001b[0m\u001b[0m\n\u001b[1;32m    351\u001b[0m         \u001b[0mX\u001b[0m\u001b[0;34m,\u001b[0m \u001b[0mM\u001b[0m\u001b[0;34m,\u001b[0m \u001b[0m_\u001b[0m \u001b[0;34m=\u001b[0m \u001b[0mself\u001b[0m\u001b[0;34m.\u001b[0m\u001b[0m_prepare_GAIN_input_data\u001b[0m\u001b[0;34m(\u001b[0m\u001b[0mencoded_data\u001b[0m\u001b[0;34m)\u001b[0m\u001b[0;34m\u001b[0m\u001b[0;34m\u001b[0m\u001b[0m\n",
-      "\u001b[0;32m/usr/local/Caskroom/miniconda/base/envs/data-imputation-paper/lib/python3.8/site-packages/optuna/study.py\u001b[0m in \u001b[0;36moptimize\u001b[0;34m(self, func, n_trials, timeout, n_jobs, catch, callbacks, gc_after_trial, show_progress_bar)\u001b[0m\n\u001b[1;32m    374\u001b[0m                 \u001b[0mIf\u001b[0m \u001b[0mnested\u001b[0m \u001b[0minvocation\u001b[0m \u001b[0mof\u001b[0m \u001b[0mthis\u001b[0m \u001b[0mmethod\u001b[0m \u001b[0moccurs\u001b[0m\u001b[0;34m.\u001b[0m\u001b[0;34m\u001b[0m\u001b[0;34m\u001b[0m\u001b[0m\n\u001b[1;32m    375\u001b[0m         \"\"\"\n\u001b[0;32m--> 376\u001b[0;31m         _optimize(\n\u001b[0m\u001b[1;32m    377\u001b[0m             \u001b[0mstudy\u001b[0m\u001b[0;34m=\u001b[0m\u001b[0mself\u001b[0m\u001b[0;34m,\u001b[0m\u001b[0;34m\u001b[0m\u001b[0;34m\u001b[0m\u001b[0m\n\u001b[1;32m    378\u001b[0m             \u001b[0mfunc\u001b[0m\u001b[0;34m=\u001b[0m\u001b[0mfunc\u001b[0m\u001b[0;34m,\u001b[0m\u001b[0;34m\u001b[0m\u001b[0;34m\u001b[0m\u001b[0m\n",
-      "\u001b[0;32m/usr/local/Caskroom/miniconda/base/envs/data-imputation-paper/lib/python3.8/site-packages/optuna/_optimize.py\u001b[0m in \u001b[0;36m_optimize\u001b[0;34m(study, func, n_trials, timeout, n_jobs, catch, callbacks, gc_after_trial, show_progress_bar)\u001b[0m\n\u001b[1;32m     61\u001b[0m     \u001b[0;32mtry\u001b[0m\u001b[0;34m:\u001b[0m\u001b[0;34m\u001b[0m\u001b[0;34m\u001b[0m\u001b[0m\n\u001b[1;32m     62\u001b[0m         \u001b[0;32mif\u001b[0m \u001b[0mn_jobs\u001b[0m \u001b[0;34m==\u001b[0m \u001b[0;36m1\u001b[0m\u001b[0;34m:\u001b[0m\u001b[0;34m\u001b[0m\u001b[0;34m\u001b[0m\u001b[0m\n\u001b[0;32m---> 63\u001b[0;31m             _optimize_sequential(\n\u001b[0m\u001b[1;32m     64\u001b[0m                 \u001b[0mstudy\u001b[0m\u001b[0;34m,\u001b[0m\u001b[0;34m\u001b[0m\u001b[0;34m\u001b[0m\u001b[0m\n\u001b[1;32m     65\u001b[0m                 \u001b[0mfunc\u001b[0m\u001b[0;34m,\u001b[0m\u001b[0;34m\u001b[0m\u001b[0;34m\u001b[0m\u001b[0m\n",
-      "\u001b[0;32m/usr/local/Caskroom/miniconda/base/envs/data-imputation-paper/lib/python3.8/site-packages/optuna/_optimize.py\u001b[0m in \u001b[0;36m_optimize_sequential\u001b[0;34m(study, func, n_trials, timeout, catch, callbacks, gc_after_trial, reseed_sampler_rng, time_start, progress_bar)\u001b[0m\n\u001b[1;32m    162\u001b[0m \u001b[0;34m\u001b[0m\u001b[0m\n\u001b[1;32m    163\u001b[0m         \u001b[0;32mtry\u001b[0m\u001b[0;34m:\u001b[0m\u001b[0;34m\u001b[0m\u001b[0;34m\u001b[0m\u001b[0m\n\u001b[0;32m--> 164\u001b[0;31m             \u001b[0mtrial\u001b[0m \u001b[0;34m=\u001b[0m \u001b[0m_run_trial\u001b[0m\u001b[0;34m(\u001b[0m\u001b[0mstudy\u001b[0m\u001b[0;34m,\u001b[0m \u001b[0mfunc\u001b[0m\u001b[0;34m,\u001b[0m \u001b[0mcatch\u001b[0m\u001b[0;34m)\u001b[0m\u001b[0;34m\u001b[0m\u001b[0;34m\u001b[0m\u001b[0m\n\u001b[0m\u001b[1;32m    165\u001b[0m         \u001b[0;32mexcept\u001b[0m \u001b[0mException\u001b[0m\u001b[0;34m:\u001b[0m\u001b[0;34m\u001b[0m\u001b[0;34m\u001b[0m\u001b[0m\n\u001b[1;32m    166\u001b[0m             \u001b[0;32mraise\u001b[0m\u001b[0;34m\u001b[0m\u001b[0;34m\u001b[0m\u001b[0m\n",
-      "\u001b[0;32m/usr/local/Caskroom/miniconda/base/envs/data-imputation-paper/lib/python3.8/site-packages/optuna/_optimize.py\u001b[0m in \u001b[0;36m_run_trial\u001b[0;34m(study, func, catch)\u001b[0m\n\u001b[1;32m    209\u001b[0m \u001b[0;34m\u001b[0m\u001b[0m\n\u001b[1;32m    210\u001b[0m     \u001b[0;32mtry\u001b[0m\u001b[0;34m:\u001b[0m\u001b[0;34m\u001b[0m\u001b[0;34m\u001b[0m\u001b[0m\n\u001b[0;32m--> 211\u001b[0;31m         \u001b[0mvalue_or_values\u001b[0m \u001b[0;34m=\u001b[0m \u001b[0mfunc\u001b[0m\u001b[0;34m(\u001b[0m\u001b[0mtrial\u001b[0m\u001b[0;34m)\u001b[0m\u001b[0;34m\u001b[0m\u001b[0;34m\u001b[0m\u001b[0m\n\u001b[0m\u001b[1;32m    212\u001b[0m     \u001b[0;32mexcept\u001b[0m \u001b[0mexceptions\u001b[0m\u001b[0;34m.\u001b[0m\u001b[0mTrialPruned\u001b[0m \u001b[0;32mas\u001b[0m \u001b[0me\u001b[0m\u001b[0;34m:\u001b[0m\u001b[0;34m\u001b[0m\u001b[0;34m\u001b[0m\u001b[0m\n\u001b[1;32m    213\u001b[0m         \u001b[0;31m# TODO(mamu): Handle multi-objective cases.\u001b[0m\u001b[0;34m\u001b[0m\u001b[0;34m\u001b[0m\u001b[0;34m\u001b[0m\u001b[0m\n",
-      "\u001b[0;32m~/code/data_imputation/data-imputation-paper/src/data_imputation_paper/imputation/generative.py\u001b[0m in \u001b[0;36m<lambda>\u001b[0;34m(trial)\u001b[0m\n\u001b[1;32m    348\u001b[0m         \u001b[0mimputed_mask\u001b[0m \u001b[0;34m=\u001b[0m \u001b[0mdata\u001b[0m\u001b[0;34m[\u001b[0m\u001b[0mself\u001b[0m\u001b[0;34m.\u001b[0m\u001b[0m_target_columns\u001b[0m\u001b[0;34m]\u001b[0m\u001b[0;34m.\u001b[0m\u001b[0misna\u001b[0m\u001b[0;34m(\u001b[0m\u001b[0;34m)\u001b[0m\u001b[0;34m\u001b[0m\u001b[0;34m\u001b[0m\u001b[0m\n\u001b[1;32m    349\u001b[0m \u001b[0;34m\u001b[0m\u001b[0m\n\u001b[0;32m--> 350\u001b[0;31m         \u001b[0mencoded_data\u001b[0m \u001b[0;34m=\u001b[0m \u001b[0mself\u001b[0m\u001b[0;34m.\u001b[0m\u001b[0m_encode_data\u001b[0m\u001b[0;34m(\u001b[0m\u001b[0mdata\u001b[0m\u001b[0;34m.\u001b[0m\u001b[0mcopy\u001b[0m\u001b[0;34m(\u001b[0m\u001b[0;34m)\u001b[0m\u001b[0;34m)\u001b[0m\u001b[0;34m\u001b[0m\u001b[0;34m\u001b[0m\u001b[0m\n\u001b[0m\u001b[1;32m    351\u001b[0m         \u001b[0mX\u001b[0m\u001b[0;34m,\u001b[0m \u001b[0mM\u001b[0m\u001b[0;34m,\u001b[0m \u001b[0m_\u001b[0m \u001b[0;34m=\u001b[0m \u001b[0mself\u001b[0m\u001b[0;34m.\u001b[0m\u001b[0m_prepare_GAIN_input_data\u001b[0m\u001b[0;34m(\u001b[0m\u001b[0mencoded_data\u001b[0m\u001b[0;34m)\u001b[0m\u001b[0;34m\u001b[0m\u001b[0;34m\u001b[0m\u001b[0m\n\u001b[1;32m    352\u001b[0m         \u001b[0mimputed\u001b[0m \u001b[0;34m=\u001b[0m \u001b[0mself\u001b[0m\u001b[0;34m.\u001b[0m\u001b[0mimputer\u001b[0m\u001b[0;34m(\u001b[0m\u001b[0;34m[\u001b[0m\u001b[0mX\u001b[0m\u001b[0;34m,\u001b[0m \u001b[0mM\u001b[0m\u001b[0;34m]\u001b[0m\u001b[0;34m)\u001b[0m\u001b[0;34m.\u001b[0m\u001b[0mnumpy\u001b[0m\u001b[0;34m(\u001b[0m\u001b[0;34m)\u001b[0m\u001b[0;34m\u001b[0m\u001b[0;34m\u001b[0m\u001b[0m\n",
-      "\u001b[0;32m~/code/data_imputation/data-imputation-paper/src/data_imputation_paper/imputation/generative.py\u001b[0m in \u001b[0;36m_train_method\u001b[0;34m(self, trial, data)\u001b[0m\n\u001b[1;32m    252\u001b[0m                 \u001b[0;32mfor\u001b[0m \u001b[0mtrain_batch\u001b[0m \u001b[0;32min\u001b[0m \u001b[0mtrain_data\u001b[0m\u001b[0;34m:\u001b[0m\u001b[0;34m\u001b[0m\u001b[0;34m\u001b[0m\u001b[0m\n\u001b[1;32m    253\u001b[0m                     \u001b[0mX\u001b[0m\u001b[0;34m,\u001b[0m \u001b[0mM\u001b[0m\u001b[0;34m,\u001b[0m \u001b[0mH\u001b[0m \u001b[0;34m=\u001b[0m \u001b[0mself\u001b[0m\u001b[0;34m.\u001b[0m\u001b[0m_prepare_GAIN_input_data\u001b[0m\u001b[0;34m(\u001b[0m\u001b[0mtrain_batch\u001b[0m\u001b[0;34m.\u001b[0m\u001b[0mnumpy\u001b[0m\u001b[0;34m(\u001b[0m\u001b[0;34m)\u001b[0m\u001b[0;34m)\u001b[0m\u001b[0;34m\u001b[0m\u001b[0;34m\u001b[0m\u001b[0m\n\u001b[0;32m--> 254\u001b[0;31m                     \u001b[0mtrain_step\u001b[0m\u001b[0;34m(\u001b[0m\u001b[0mX\u001b[0m\u001b[0;34m,\u001b[0m \u001b[0mM\u001b[0m\u001b[0;34m,\u001b[0m \u001b[0mH\u001b[0m\u001b[0;34m)\u001b[0m\u001b[0;34m\u001b[0m\u001b[0;34m\u001b[0m\u001b[0m\n\u001b[0m\u001b[1;32m    255\u001b[0m \u001b[0;34m\u001b[0m\u001b[0m\n\u001b[1;32m    256\u001b[0m             \u001b[0mX\u001b[0m\u001b[0;34m,\u001b[0m \u001b[0mM\u001b[0m\u001b[0;34m,\u001b[0m \u001b[0mH\u001b[0m \u001b[0;34m=\u001b[0m \u001b[0mself\u001b[0m\u001b[0;34m.\u001b[0m\u001b[0m_prepare_GAIN_input_data\u001b[0m\u001b[0;34m(\u001b[0m\u001b[0mdata\u001b[0m\u001b[0;34m[\u001b[0m\u001b[0mtest_index\u001b[0m\u001b[0;34m]\u001b[0m\u001b[0;34m)\u001b[0m\u001b[0;34m\u001b[0m\u001b[0;34m\u001b[0m\u001b[0m\n",
-      "\u001b[0;32m/usr/local/Caskroom/miniconda/base/envs/data-imputation-paper/lib/python3.8/site-packages/tensorflow/python/eager/def_function.py\u001b[0m in \u001b[0;36m__call__\u001b[0;34m(self, *args, **kwds)\u001b[0m\n\u001b[1;32m    826\u001b[0m     \u001b[0mtracing_count\u001b[0m \u001b[0;34m=\u001b[0m \u001b[0mself\u001b[0m\u001b[0;34m.\u001b[0m\u001b[0mexperimental_get_tracing_count\u001b[0m\u001b[0;34m(\u001b[0m\u001b[0;34m)\u001b[0m\u001b[0;34m\u001b[0m\u001b[0;34m\u001b[0m\u001b[0m\n\u001b[1;32m    827\u001b[0m     \u001b[0;32mwith\u001b[0m \u001b[0mtrace\u001b[0m\u001b[0;34m.\u001b[0m\u001b[0mTrace\u001b[0m\u001b[0;34m(\u001b[0m\u001b[0mself\u001b[0m\u001b[0;34m.\u001b[0m\u001b[0m_name\u001b[0m\u001b[0;34m)\u001b[0m \u001b[0;32mas\u001b[0m \u001b[0mtm\u001b[0m\u001b[0;34m:\u001b[0m\u001b[0;34m\u001b[0m\u001b[0;34m\u001b[0m\u001b[0m\n\u001b[0;32m--> 828\u001b[0;31m       \u001b[0mresult\u001b[0m \u001b[0;34m=\u001b[0m \u001b[0mself\u001b[0m\u001b[0;34m.\u001b[0m\u001b[0m_call\u001b[0m\u001b[0;34m(\u001b[0m\u001b[0;34m*\u001b[0m\u001b[0margs\u001b[0m\u001b[0;34m,\u001b[0m \u001b[0;34m**\u001b[0m\u001b[0mkwds\u001b[0m\u001b[0;34m)\u001b[0m\u001b[0;34m\u001b[0m\u001b[0;34m\u001b[0m\u001b[0m\n\u001b[0m\u001b[1;32m    829\u001b[0m       \u001b[0mcompiler\u001b[0m \u001b[0;34m=\u001b[0m \u001b[0;34m\"xla\"\u001b[0m \u001b[0;32mif\u001b[0m \u001b[0mself\u001b[0m\u001b[0;34m.\u001b[0m\u001b[0m_experimental_compile\u001b[0m \u001b[0;32melse\u001b[0m \u001b[0;34m\"nonXla\"\u001b[0m\u001b[0;34m\u001b[0m\u001b[0;34m\u001b[0m\u001b[0m\n\u001b[1;32m    830\u001b[0m       \u001b[0mnew_tracing_count\u001b[0m \u001b[0;34m=\u001b[0m \u001b[0mself\u001b[0m\u001b[0;34m.\u001b[0m\u001b[0mexperimental_get_tracing_count\u001b[0m\u001b[0;34m(\u001b[0m\u001b[0;34m)\u001b[0m\u001b[0;34m\u001b[0m\u001b[0;34m\u001b[0m\u001b[0m\n",
-      "\u001b[0;32m/usr/local/Caskroom/miniconda/base/envs/data-imputation-paper/lib/python3.8/site-packages/tensorflow/python/eager/def_function.py\u001b[0m in \u001b[0;36m_call\u001b[0;34m(self, *args, **kwds)\u001b[0m\n\u001b[1;32m    886\u001b[0m         \u001b[0;31m# Lifting succeeded, so variables are initialized and we can run the\u001b[0m\u001b[0;34m\u001b[0m\u001b[0;34m\u001b[0m\u001b[0;34m\u001b[0m\u001b[0m\n\u001b[1;32m    887\u001b[0m         \u001b[0;31m# stateless function.\u001b[0m\u001b[0;34m\u001b[0m\u001b[0;34m\u001b[0m\u001b[0;34m\u001b[0m\u001b[0m\n\u001b[0;32m--> 888\u001b[0;31m         \u001b[0;32mreturn\u001b[0m \u001b[0mself\u001b[0m\u001b[0;34m.\u001b[0m\u001b[0m_stateless_fn\u001b[0m\u001b[0;34m(\u001b[0m\u001b[0;34m*\u001b[0m\u001b[0margs\u001b[0m\u001b[0;34m,\u001b[0m \u001b[0;34m**\u001b[0m\u001b[0mkwds\u001b[0m\u001b[0;34m)\u001b[0m\u001b[0;34m\u001b[0m\u001b[0;34m\u001b[0m\u001b[0m\n\u001b[0m\u001b[1;32m    889\u001b[0m     \u001b[0;32melse\u001b[0m\u001b[0;34m:\u001b[0m\u001b[0;34m\u001b[0m\u001b[0;34m\u001b[0m\u001b[0m\n\u001b[1;32m    890\u001b[0m       \u001b[0m_\u001b[0m\u001b[0;34m,\u001b[0m \u001b[0m_\u001b[0m\u001b[0;34m,\u001b[0m \u001b[0m_\u001b[0m\u001b[0;34m,\u001b[0m \u001b[0mfiltered_flat_args\u001b[0m \u001b[0;34m=\u001b[0m\u001b[0;31m \u001b[0m\u001b[0;31m\\\u001b[0m\u001b[0;34m\u001b[0m\u001b[0;34m\u001b[0m\u001b[0m\n",
-      "\u001b[0;32m/usr/local/Caskroom/miniconda/base/envs/data-imputation-paper/lib/python3.8/site-packages/tensorflow/python/eager/function.py\u001b[0m in \u001b[0;36m__call__\u001b[0;34m(self, *args, **kwargs)\u001b[0m\n\u001b[1;32m   2939\u001b[0m     \u001b[0;32mwith\u001b[0m \u001b[0mself\u001b[0m\u001b[0;34m.\u001b[0m\u001b[0m_lock\u001b[0m\u001b[0;34m:\u001b[0m\u001b[0;34m\u001b[0m\u001b[0;34m\u001b[0m\u001b[0m\n\u001b[1;32m   2940\u001b[0m       (graph_function,\n\u001b[0;32m-> 2941\u001b[0;31m        filtered_flat_args) = self._maybe_define_function(args, kwargs)\n\u001b[0m\u001b[1;32m   2942\u001b[0m     return graph_function._call_flat(\n\u001b[1;32m   2943\u001b[0m         filtered_flat_args, captured_inputs=graph_function.captured_inputs)  # pylint: disable=protected-access\n",
-      "\u001b[0;32m/usr/local/Caskroom/miniconda/base/envs/data-imputation-paper/lib/python3.8/site-packages/tensorflow/python/eager/function.py\u001b[0m in \u001b[0;36m_maybe_define_function\u001b[0;34m(self, args, kwargs)\u001b[0m\n\u001b[1;32m   3359\u001b[0m \u001b[0;34m\u001b[0m\u001b[0m\n\u001b[1;32m   3360\u001b[0m           \u001b[0mself\u001b[0m\u001b[0;34m.\u001b[0m\u001b[0m_function_cache\u001b[0m\u001b[0;34m.\u001b[0m\u001b[0mmissed\u001b[0m\u001b[0;34m.\u001b[0m\u001b[0madd\u001b[0m\u001b[0;34m(\u001b[0m\u001b[0mcall_context_key\u001b[0m\u001b[0;34m)\u001b[0m\u001b[0;34m\u001b[0m\u001b[0;34m\u001b[0m\u001b[0m\n\u001b[0;32m-> 3361\u001b[0;31m           \u001b[0mgraph_function\u001b[0m \u001b[0;34m=\u001b[0m \u001b[0mself\u001b[0m\u001b[0;34m.\u001b[0m\u001b[0m_create_graph_function\u001b[0m\u001b[0;34m(\u001b[0m\u001b[0margs\u001b[0m\u001b[0;34m,\u001b[0m \u001b[0mkwargs\u001b[0m\u001b[0;34m)\u001b[0m\u001b[0;34m\u001b[0m\u001b[0;34m\u001b[0m\u001b[0m\n\u001b[0m\u001b[1;32m   3362\u001b[0m           \u001b[0mself\u001b[0m\u001b[0;34m.\u001b[0m\u001b[0m_function_cache\u001b[0m\u001b[0;34m.\u001b[0m\u001b[0mprimary\u001b[0m\u001b[0;34m[\u001b[0m\u001b[0mcache_key\u001b[0m\u001b[0;34m]\u001b[0m \u001b[0;34m=\u001b[0m \u001b[0mgraph_function\u001b[0m\u001b[0;34m\u001b[0m\u001b[0;34m\u001b[0m\u001b[0m\n\u001b[1;32m   3363\u001b[0m \u001b[0;34m\u001b[0m\u001b[0m\n",
-      "\u001b[0;32m/usr/local/Caskroom/miniconda/base/envs/data-imputation-paper/lib/python3.8/site-packages/tensorflow/python/eager/function.py\u001b[0m in \u001b[0;36m_create_graph_function\u001b[0;34m(self, args, kwargs, override_flat_arg_shapes)\u001b[0m\n\u001b[1;32m   3194\u001b[0m     \u001b[0marg_names\u001b[0m \u001b[0;34m=\u001b[0m \u001b[0mbase_arg_names\u001b[0m \u001b[0;34m+\u001b[0m \u001b[0mmissing_arg_names\u001b[0m\u001b[0;34m\u001b[0m\u001b[0;34m\u001b[0m\u001b[0m\n\u001b[1;32m   3195\u001b[0m     graph_function = ConcreteFunction(\n\u001b[0;32m-> 3196\u001b[0;31m         func_graph_module.func_graph_from_py_func(\n\u001b[0m\u001b[1;32m   3197\u001b[0m             \u001b[0mself\u001b[0m\u001b[0;34m.\u001b[0m\u001b[0m_name\u001b[0m\u001b[0;34m,\u001b[0m\u001b[0;34m\u001b[0m\u001b[0;34m\u001b[0m\u001b[0m\n\u001b[1;32m   3198\u001b[0m             \u001b[0mself\u001b[0m\u001b[0;34m.\u001b[0m\u001b[0m_python_function\u001b[0m\u001b[0;34m,\u001b[0m\u001b[0;34m\u001b[0m\u001b[0;34m\u001b[0m\u001b[0m\n",
-      "\u001b[0;32m/usr/local/Caskroom/miniconda/base/envs/data-imputation-paper/lib/python3.8/site-packages/tensorflow/python/framework/func_graph.py\u001b[0m in \u001b[0;36mfunc_graph_from_py_func\u001b[0;34m(name, python_func, args, kwargs, signature, func_graph, autograph, autograph_options, add_control_dependencies, arg_names, op_return_value, collections, capture_by_value, override_flat_arg_shapes)\u001b[0m\n\u001b[1;32m   1029\u001b[0m         if x is not None)\n\u001b[1;32m   1030\u001b[0m \u001b[0;34m\u001b[0m\u001b[0m\n\u001b[0;32m-> 1031\u001b[0;31m     \u001b[0mfunc_graph\u001b[0m\u001b[0;34m.\u001b[0m\u001b[0mvariables\u001b[0m \u001b[0;34m=\u001b[0m \u001b[0mvariables\u001b[0m\u001b[0;34m\u001b[0m\u001b[0;34m\u001b[0m\u001b[0m\n\u001b[0m\u001b[1;32m   1032\u001b[0m \u001b[0;34m\u001b[0m\u001b[0m\n\u001b[1;32m   1033\u001b[0m   \u001b[0;32mif\u001b[0m \u001b[0madd_control_dependencies\u001b[0m\u001b[0;34m:\u001b[0m\u001b[0;34m\u001b[0m\u001b[0;34m\u001b[0m\u001b[0m\n",
-      "\u001b[0;32m/usr/local/Caskroom/miniconda/base/envs/data-imputation-paper/lib/python3.8/site-packages/tensorflow/python/framework/auto_control_deps.py\u001b[0m in \u001b[0;36m__exit__\u001b[0;34m(self, unused_type, unused_value, unused_traceback)\u001b[0m\n\u001b[1;32m    407\u001b[0m       \u001b[0;31m# Check for any resource inputs. If we find any, we update control_inputs\u001b[0m\u001b[0;34m\u001b[0m\u001b[0;34m\u001b[0m\u001b[0;34m\u001b[0m\u001b[0m\n\u001b[1;32m    408\u001b[0m       \u001b[0;31m# and last_write_to_resource.\u001b[0m\u001b[0;34m\u001b[0m\u001b[0;34m\u001b[0m\u001b[0;34m\u001b[0m\u001b[0m\n\u001b[0;32m--> 409\u001b[0;31m       \u001b[0;32mfor\u001b[0m \u001b[0minp\u001b[0m\u001b[0;34m,\u001b[0m \u001b[0mresource_type\u001b[0m \u001b[0;32min\u001b[0m \u001b[0m_get_resource_inputs\u001b[0m\u001b[0;34m(\u001b[0m\u001b[0mop\u001b[0m\u001b[0;34m)\u001b[0m\u001b[0;34m:\u001b[0m\u001b[0;34m\u001b[0m\u001b[0;34m\u001b[0m\u001b[0m\n\u001b[0m\u001b[1;32m    410\u001b[0m         \u001b[0mis_read\u001b[0m \u001b[0;34m=\u001b[0m \u001b[0mresource_type\u001b[0m \u001b[0;34m==\u001b[0m \u001b[0mResourceType\u001b[0m\u001b[0;34m.\u001b[0m\u001b[0mREAD_ONLY\u001b[0m\u001b[0;34m\u001b[0m\u001b[0;34m\u001b[0m\u001b[0m\n\u001b[1;32m    411\u001b[0m         \u001b[0minput_id\u001b[0m \u001b[0;34m=\u001b[0m \u001b[0mops\u001b[0m\u001b[0;34m.\u001b[0m\u001b[0mtensor_id\u001b[0m\u001b[0;34m(\u001b[0m\u001b[0minp\u001b[0m\u001b[0;34m)\u001b[0m\u001b[0;34m\u001b[0m\u001b[0;34m\u001b[0m\u001b[0m\n",
-      "\u001b[0;32m/usr/local/Caskroom/miniconda/base/envs/data-imputation-paper/lib/python3.8/site-packages/tensorflow/python/framework/auto_control_deps.py\u001b[0m in \u001b[0;36m_get_resource_inputs\u001b[0;34m(op)\u001b[0m\n\u001b[1;32m    530\u001b[0m \u001b[0;32mdef\u001b[0m \u001b[0m_get_resource_inputs\u001b[0m\u001b[0;34m(\u001b[0m\u001b[0mop\u001b[0m\u001b[0;34m)\u001b[0m\u001b[0;34m:\u001b[0m\u001b[0;34m\u001b[0m\u001b[0;34m\u001b[0m\u001b[0m\n\u001b[1;32m    531\u001b[0m   \u001b[0;34m\"\"\"Returns an iterable of resources touched by this `op`.\"\"\"\u001b[0m\u001b[0;34m\u001b[0m\u001b[0;34m\u001b[0m\u001b[0m\n\u001b[0;32m--> 532\u001b[0;31m   \u001b[0mreads\u001b[0m\u001b[0;34m,\u001b[0m \u001b[0mwrites\u001b[0m \u001b[0;34m=\u001b[0m \u001b[0mutils\u001b[0m\u001b[0;34m.\u001b[0m\u001b[0mget_read_write_resource_inputs\u001b[0m\u001b[0;34m(\u001b[0m\u001b[0mop\u001b[0m\u001b[0;34m)\u001b[0m\u001b[0;34m\u001b[0m\u001b[0;34m\u001b[0m\u001b[0m\n\u001b[0m\u001b[1;32m    533\u001b[0m   \u001b[0msaturated\u001b[0m \u001b[0;34m=\u001b[0m \u001b[0;32mFalse\u001b[0m\u001b[0;34m\u001b[0m\u001b[0;34m\u001b[0m\u001b[0m\n\u001b[1;32m    534\u001b[0m   \u001b[0;32mwhile\u001b[0m \u001b[0;32mnot\u001b[0m \u001b[0msaturated\u001b[0m\u001b[0;34m:\u001b[0m\u001b[0;34m\u001b[0m\u001b[0;34m\u001b[0m\u001b[0m\n",
-      "\u001b[0;32m/usr/local/Caskroom/miniconda/base/envs/data-imputation-paper/lib/python3.8/site-packages/tensorflow/python/framework/auto_control_deps_utils.py\u001b[0m in \u001b[0;36mget_read_write_resource_inputs\u001b[0;34m(op)\u001b[0m\n\u001b[1;32m    107\u001b[0m \u001b[0;34m\u001b[0m\u001b[0m\n\u001b[1;32m    108\u001b[0m   \u001b[0;32mtry\u001b[0m\u001b[0;34m:\u001b[0m\u001b[0;34m\u001b[0m\u001b[0;34m\u001b[0m\u001b[0m\n\u001b[0;32m--> 109\u001b[0;31m     \u001b[0mread_only_input_indices\u001b[0m \u001b[0;34m=\u001b[0m \u001b[0mop\u001b[0m\u001b[0;34m.\u001b[0m\u001b[0mget_attr\u001b[0m\u001b[0;34m(\u001b[0m\u001b[0mREAD_ONLY_RESOURCE_INPUTS_ATTR\u001b[0m\u001b[0;34m)\u001b[0m\u001b[0;34m\u001b[0m\u001b[0;34m\u001b[0m\u001b[0m\n\u001b[0m\u001b[1;32m    110\u001b[0m   \u001b[0;32mexcept\u001b[0m \u001b[0mValueError\u001b[0m\u001b[0;34m:\u001b[0m\u001b[0;34m\u001b[0m\u001b[0;34m\u001b[0m\u001b[0m\n\u001b[1;32m    111\u001b[0m     \u001b[0;31m# Attr was not set. Add all resource inputs to `writes` and return.\u001b[0m\u001b[0;34m\u001b[0m\u001b[0;34m\u001b[0m\u001b[0;34m\u001b[0m\u001b[0m\n",
-      "\u001b[0;32m/usr/local/Caskroom/miniconda/base/envs/data-imputation-paper/lib/python3.8/site-packages/tensorflow/python/framework/ops.py\u001b[0m in \u001b[0;36mget_attr\u001b[0;34m(self, name)\u001b[0m\n\u001b[1;32m   2529\u001b[0m     \u001b[0;32mtry\u001b[0m\u001b[0;34m:\u001b[0m\u001b[0;34m\u001b[0m\u001b[0;34m\u001b[0m\u001b[0m\n\u001b[1;32m   2530\u001b[0m       \u001b[0;32mwith\u001b[0m \u001b[0mc_api_util\u001b[0m\u001b[0;34m.\u001b[0m\u001b[0mtf_buffer\u001b[0m\u001b[0;34m(\u001b[0m\u001b[0;34m)\u001b[0m \u001b[0;32mas\u001b[0m \u001b[0mbuf\u001b[0m\u001b[0;34m:\u001b[0m\u001b[0;34m\u001b[0m\u001b[0;34m\u001b[0m\u001b[0m\n\u001b[0;32m-> 2531\u001b[0;31m         \u001b[0mpywrap_tf_session\u001b[0m\u001b[0;34m.\u001b[0m\u001b[0mTF_OperationGetAttrValueProto\u001b[0m\u001b[0;34m(\u001b[0m\u001b[0mself\u001b[0m\u001b[0;34m.\u001b[0m\u001b[0m_c_op\u001b[0m\u001b[0;34m,\u001b[0m \u001b[0mname\u001b[0m\u001b[0;34m,\u001b[0m \u001b[0mbuf\u001b[0m\u001b[0;34m)\u001b[0m\u001b[0;34m\u001b[0m\u001b[0;34m\u001b[0m\u001b[0m\n\u001b[0m\u001b[1;32m   2532\u001b[0m         \u001b[0mdata\u001b[0m \u001b[0;34m=\u001b[0m \u001b[0mpywrap_tf_session\u001b[0m\u001b[0;34m.\u001b[0m\u001b[0mTF_GetBuffer\u001b[0m\u001b[0;34m(\u001b[0m\u001b[0mbuf\u001b[0m\u001b[0;34m)\u001b[0m\u001b[0;34m\u001b[0m\u001b[0;34m\u001b[0m\u001b[0m\n\u001b[1;32m   2533\u001b[0m     \u001b[0;32mexcept\u001b[0m \u001b[0merrors\u001b[0m\u001b[0;34m.\u001b[0m\u001b[0mInvalidArgumentError\u001b[0m \u001b[0;32mas\u001b[0m \u001b[0me\u001b[0m\u001b[0;34m:\u001b[0m\u001b[0;34m\u001b[0m\u001b[0;34m\u001b[0m\u001b[0m\n",
-      "\u001b[0;31mKeyboardInterrupt\u001b[0m: "
-     ]
-    }
-   ],
-   "source": [
-    "arguments = {\n",
-    "    \"seed\": seed,\n",
-    "    \"hyperparameter_grid\": {\n",
-    "        \"gain\": {\n",
-    "            \"alpha\": [80, 120],\n",
-    "            \"hint_rate\": [0.5, 0.9],\n",
-    "            \"noise\": [0.001, 0.1]\n",
-    "        },\n",
-    "        \"training\": {\n",
-    "            \"batch_size\": [64, 256],\n",
-    "            \"epochs\": [5, 15]\n",
-    "        }\n",
-    "    }\n",
-    "}\n",
-    "\n",
     "%time MultipleColumnsAllMissingEvaluator(task, 0.5, \"MCAR\", target_columns, GAINImputer, arguments).evaluate(3).report()"
    ]
-  },
-  {
-   "cell_type": "markdown",
-   "metadata": {},
-   "source": [
-    "## VAE imputation"
-   ]
-  },
-  {
-   "cell_type": "code",
-   "execution_count": 13,
-   "metadata": {
-    "collapsed": true,
-    "jupyter": {
-     "outputs_hidden": true
-    }
-   },
-   "outputs": [
-    {
-     "name": "stderr",
-     "output_type": "stream",
-     "text": [
-      "[2021-03-05 17:44:39,839 - def_function.py:113  - WARNING - called_with_tracing]: 11 out of the last 11 calls to <function recreate_function.<locals>.restored_function_body at 0x7f9e6a8df0d0> triggered tf.function retracing. Tracing is expensive and the excessive number of tracings could be due to (1) creating @tf.function repeatedly in a loop, (2) passing tensors with different shapes, (3) passing Python objects instead of tensors. For (1), please define your @tf.function outside of the loop. For (2), @tf.function has experimental_relax_shapes=True option that relaxes argument shapes that can avoid unnecessary retracing. For (3), please refer to https://www.tensorflow.org/guide/function#controlling_retracing and https://www.tensorflow.org/api_docs/python/tf/function for  more details.\n"
-     ]
-    },
-    {
-     "name": "stdout",
-     "output_type": "stream",
-     "text": [
-      "[2021-03-05 17:44:39,839 - def_function.py:113  - WARNING - called_with_tracing]: 11 out of the last 11 calls to <function recreate_function.<locals>.restored_function_body at 0x7f9e6a8df0d0> triggered tf.function retracing. Tracing is expensive and the excessive number of tracings could be due to (1) creating @tf.function repeatedly in a loop, (2) passing tensors with different shapes, (3) passing Python objects instead of tensors. For (1), please define your @tf.function outside of the loop. For (2), @tf.function has experimental_relax_shapes=True option that relaxes argument shapes that can avoid unnecessary retracing. For (3), please refer to https://www.tensorflow.org/guide/function#controlling_retracing and https://www.tensorflow.org/api_docs/python/tf/function for  more details.\n"
-     ]
-    },
-    {
-     "name": "stderr",
-     "output_type": "stream",
-     "text": [
-      "[2021-03-05 17:44:39,955 - def_function.py:113  - WARNING - called_with_tracing]: 11 out of the last 11 calls to <function recreate_function.<locals>.restored_function_body at 0x7f9e6a8df0d0> triggered tf.function retracing. Tracing is expensive and the excessive number of tracings could be due to (1) creating @tf.function repeatedly in a loop, (2) passing tensors with different shapes, (3) passing Python objects instead of tensors. For (1), please define your @tf.function outside of the loop. For (2), @tf.function has experimental_relax_shapes=True option that relaxes argument shapes that can avoid unnecessary retracing. For (3), please refer to https://www.tensorflow.org/guide/function#controlling_retracing and https://www.tensorflow.org/api_docs/python/tf/function for  more details.\n"
-     ]
-    },
-    {
-     "name": "stdout",
-     "output_type": "stream",
-     "text": [
-      "[2021-03-05 17:44:39,955 - def_function.py:113  - WARNING - called_with_tracing]: 11 out of the last 11 calls to <function recreate_function.<locals>.restored_function_body at 0x7f9e6a8df0d0> triggered tf.function retracing. Tracing is expensive and the excessive number of tracings could be due to (1) creating @tf.function repeatedly in a loop, (2) passing tensors with different shapes, (3) passing Python objects instead of tensors. For (1), please define your @tf.function outside of the loop. For (2), @tf.function has experimental_relax_shapes=True option that relaxes argument shapes that can avoid unnecessary retracing. For (3), please refer to https://www.tensorflow.org/guide/function#controlling_retracing and https://www.tensorflow.org/api_docs/python/tf/function for  more details.\n"
-     ]
-    },
-    {
-     "name": "stderr",
-     "output_type": "stream",
-     "text": [
-      "[2021-03-05 17:44:50,920 - def_function.py:113  - WARNING - called_with_tracing]: 11 out of the last 11 calls to <function recreate_function.<locals>.restored_function_body at 0x7f9e6a93aaf0> triggered tf.function retracing. Tracing is expensive and the excessive number of tracings could be due to (1) creating @tf.function repeatedly in a loop, (2) passing tensors with different shapes, (3) passing Python objects instead of tensors. For (1), please define your @tf.function outside of the loop. For (2), @tf.function has experimental_relax_shapes=True option that relaxes argument shapes that can avoid unnecessary retracing. For (3), please refer to https://www.tensorflow.org/guide/function#controlling_retracing and https://www.tensorflow.org/api_docs/python/tf/function for  more details.\n"
-     ]
-    },
-    {
-     "name": "stdout",
-     "output_type": "stream",
-     "text": [
-      "[2021-03-05 17:44:50,920 - def_function.py:113  - WARNING - called_with_tracing]: 11 out of the last 11 calls to <function recreate_function.<locals>.restored_function_body at 0x7f9e6a93aaf0> triggered tf.function retracing. Tracing is expensive and the excessive number of tracings could be due to (1) creating @tf.function repeatedly in a loop, (2) passing tensors with different shapes, (3) passing Python objects instead of tensors. For (1), please define your @tf.function outside of the loop. For (2), @tf.function has experimental_relax_shapes=True option that relaxes argument shapes that can avoid unnecessary retracing. For (3), please refer to https://www.tensorflow.org/guide/function#controlling_retracing and https://www.tensorflow.org/api_docs/python/tf/function for  more details.\n"
-     ]
-    },
-    {
-     "name": "stderr",
-     "output_type": "stream",
-     "text": [
-      "[2021-03-05 17:44:51,049 - def_function.py:113  - WARNING - called_with_tracing]: 11 out of the last 11 calls to <function recreate_function.<locals>.restored_function_body at 0x7f9e6a93aaf0> triggered tf.function retracing. Tracing is expensive and the excessive number of tracings could be due to (1) creating @tf.function repeatedly in a loop, (2) passing tensors with different shapes, (3) passing Python objects instead of tensors. For (1), please define your @tf.function outside of the loop. For (2), @tf.function has experimental_relax_shapes=True option that relaxes argument shapes that can avoid unnecessary retracing. For (3), please refer to https://www.tensorflow.org/guide/function#controlling_retracing and https://www.tensorflow.org/api_docs/python/tf/function for  more details.\n"
-     ]
-    },
-    {
-     "name": "stdout",
-     "output_type": "stream",
-     "text": [
-      "[2021-03-05 17:44:51,049 - def_function.py:113  - WARNING - called_with_tracing]: 11 out of the last 11 calls to <function recreate_function.<locals>.restored_function_body at 0x7f9e6a93aaf0> triggered tf.function retracing. Tracing is expensive and the excessive number of tracings could be due to (1) creating @tf.function repeatedly in a loop, (2) passing tensors with different shapes, (3) passing Python objects instead of tensors. For (1), please define your @tf.function outside of the loop. For (2), @tf.function has experimental_relax_shapes=True option that relaxes argument shapes that can avoid unnecessary retracing. For (3), please refer to https://www.tensorflow.org/guide/function#controlling_retracing and https://www.tensorflow.org/api_docs/python/tf/function for  more details.\n"
-     ]
-    },
-    {
-     "name": "stderr",
-     "output_type": "stream",
-     "text": [
-      "[2021-03-05 17:45:02,156 - def_function.py:113  - WARNING - called_with_tracing]: 11 out of the last 11 calls to <function recreate_function.<locals>.restored_function_body at 0x7f9e6a8df3a0> triggered tf.function retracing. Tracing is expensive and the excessive number of tracings could be due to (1) creating @tf.function repeatedly in a loop, (2) passing tensors with different shapes, (3) passing Python objects instead of tensors. For (1), please define your @tf.function outside of the loop. For (2), @tf.function has experimental_relax_shapes=True option that relaxes argument shapes that can avoid unnecessary retracing. For (3), please refer to https://www.tensorflow.org/guide/function#controlling_retracing and https://www.tensorflow.org/api_docs/python/tf/function for  more details.\n"
-     ]
-    },
-    {
-     "name": "stdout",
-     "output_type": "stream",
-     "text": [
-      "[2021-03-05 17:45:02,156 - def_function.py:113  - WARNING - called_with_tracing]: 11 out of the last 11 calls to <function recreate_function.<locals>.restored_function_body at 0x7f9e6a8df3a0> triggered tf.function retracing. Tracing is expensive and the excessive number of tracings could be due to (1) creating @tf.function repeatedly in a loop, (2) passing tensors with different shapes, (3) passing Python objects instead of tensors. For (1), please define your @tf.function outside of the loop. For (2), @tf.function has experimental_relax_shapes=True option that relaxes argument shapes that can avoid unnecessary retracing. For (3), please refer to https://www.tensorflow.org/guide/function#controlling_retracing and https://www.tensorflow.org/api_docs/python/tf/function for  more details.\n"
-     ]
-    },
-    {
-     "name": "stderr",
-     "output_type": "stream",
-     "text": [
-      "[2021-03-05 17:45:02,284 - def_function.py:113  - WARNING - called_with_tracing]: 11 out of the last 11 calls to <function recreate_function.<locals>.restored_function_body at 0x7f9e6a8df3a0> triggered tf.function retracing. Tracing is expensive and the excessive number of tracings could be due to (1) creating @tf.function repeatedly in a loop, (2) passing tensors with different shapes, (3) passing Python objects instead of tensors. For (1), please define your @tf.function outside of the loop. For (2), @tf.function has experimental_relax_shapes=True option that relaxes argument shapes that can avoid unnecessary retracing. For (3), please refer to https://www.tensorflow.org/guide/function#controlling_retracing and https://www.tensorflow.org/api_docs/python/tf/function for  more details.\n"
-     ]
-    },
-    {
-     "name": "stdout",
-     "output_type": "stream",
-     "text": [
-      "[2021-03-05 17:45:02,284 - def_function.py:113  - WARNING - called_with_tracing]: 11 out of the last 11 calls to <function recreate_function.<locals>.restored_function_body at 0x7f9e6a8df3a0> triggered tf.function retracing. Tracing is expensive and the excessive number of tracings could be due to (1) creating @tf.function repeatedly in a loop, (2) passing tensors with different shapes, (3) passing Python objects instead of tensors. For (1), please define your @tf.function outside of the loop. For (2), @tf.function has experimental_relax_shapes=True option that relaxes argument shapes that can avoid unnecessary retracing. For (3), please refer to https://www.tensorflow.org/guide/function#controlling_retracing and https://www.tensorflow.org/api_docs/python/tf/function for  more details.\n"
-     ]
-    },
-    {
-     "name": "stderr",
-     "output_type": "stream",
-     "text": [
-      "[2021-03-05 17:45:14,059 - def_function.py:113  - WARNING - called_with_tracing]: 11 out of the last 11 calls to <function recreate_function.<locals>.restored_function_body at 0x7f9e6c2a2040> triggered tf.function retracing. Tracing is expensive and the excessive number of tracings could be due to (1) creating @tf.function repeatedly in a loop, (2) passing tensors with different shapes, (3) passing Python objects instead of tensors. For (1), please define your @tf.function outside of the loop. For (2), @tf.function has experimental_relax_shapes=True option that relaxes argument shapes that can avoid unnecessary retracing. For (3), please refer to https://www.tensorflow.org/guide/function#controlling_retracing and https://www.tensorflow.org/api_docs/python/tf/function for  more details.\n"
-     ]
-    },
-    {
-     "name": "stdout",
-     "output_type": "stream",
-     "text": [
-      "[2021-03-05 17:45:14,059 - def_function.py:113  - WARNING - called_with_tracing]: 11 out of the last 11 calls to <function recreate_function.<locals>.restored_function_body at 0x7f9e6c2a2040> triggered tf.function retracing. Tracing is expensive and the excessive number of tracings could be due to (1) creating @tf.function repeatedly in a loop, (2) passing tensors with different shapes, (3) passing Python objects instead of tensors. For (1), please define your @tf.function outside of the loop. For (2), @tf.function has experimental_relax_shapes=True option that relaxes argument shapes that can avoid unnecessary retracing. For (3), please refer to https://www.tensorflow.org/guide/function#controlling_retracing and https://www.tensorflow.org/api_docs/python/tf/function for  more details.\n"
-     ]
-    },
-    {
-     "name": "stderr",
-     "output_type": "stream",
-     "text": [
-      "[2021-03-05 17:45:14,184 - def_function.py:113  - WARNING - called_with_tracing]: 11 out of the last 11 calls to <function recreate_function.<locals>.restored_function_body at 0x7f9e6c2a2040> triggered tf.function retracing. Tracing is expensive and the excessive number of tracings could be due to (1) creating @tf.function repeatedly in a loop, (2) passing tensors with different shapes, (3) passing Python objects instead of tensors. For (1), please define your @tf.function outside of the loop. For (2), @tf.function has experimental_relax_shapes=True option that relaxes argument shapes that can avoid unnecessary retracing. For (3), please refer to https://www.tensorflow.org/guide/function#controlling_retracing and https://www.tensorflow.org/api_docs/python/tf/function for  more details.\n"
-     ]
-    },
-    {
-     "name": "stdout",
-     "output_type": "stream",
-     "text": [
-      "[2021-03-05 17:45:14,184 - def_function.py:113  - WARNING - called_with_tracing]: 11 out of the last 11 calls to <function recreate_function.<locals>.restored_function_body at 0x7f9e6c2a2040> triggered tf.function retracing. Tracing is expensive and the excessive number of tracings could be due to (1) creating @tf.function repeatedly in a loop, (2) passing tensors with different shapes, (3) passing Python objects instead of tensors. For (1), please define your @tf.function outside of the loop. For (2), @tf.function has experimental_relax_shapes=True option that relaxes argument shapes that can avoid unnecessary retracing. For (3), please refer to https://www.tensorflow.org/guide/function#controlling_retracing and https://www.tensorflow.org/api_docs/python/tf/function for  more details.\n"
-     ]
-    },
-    {
-     "name": "stderr",
-     "output_type": "stream",
-     "text": [
-      "[2021-03-05 17:45:24,903 - def_function.py:113  - WARNING - called_with_tracing]: 11 out of the last 11 calls to <function recreate_function.<locals>.restored_function_body at 0x7f9e68f6c0d0> triggered tf.function retracing. Tracing is expensive and the excessive number of tracings could be due to (1) creating @tf.function repeatedly in a loop, (2) passing tensors with different shapes, (3) passing Python objects instead of tensors. For (1), please define your @tf.function outside of the loop. For (2), @tf.function has experimental_relax_shapes=True option that relaxes argument shapes that can avoid unnecessary retracing. For (3), please refer to https://www.tensorflow.org/guide/function#controlling_retracing and https://www.tensorflow.org/api_docs/python/tf/function for  more details.\n"
-     ]
-    },
-    {
-     "name": "stdout",
-     "output_type": "stream",
-     "text": [
-      "[2021-03-05 17:45:24,903 - def_function.py:113  - WARNING - called_with_tracing]: 11 out of the last 11 calls to <function recreate_function.<locals>.restored_function_body at 0x7f9e68f6c0d0> triggered tf.function retracing. Tracing is expensive and the excessive number of tracings could be due to (1) creating @tf.function repeatedly in a loop, (2) passing tensors with different shapes, (3) passing Python objects instead of tensors. For (1), please define your @tf.function outside of the loop. For (2), @tf.function has experimental_relax_shapes=True option that relaxes argument shapes that can avoid unnecessary retracing. For (3), please refer to https://www.tensorflow.org/guide/function#controlling_retracing and https://www.tensorflow.org/api_docs/python/tf/function for  more details.\n"
-     ]
-    },
-    {
-     "name": "stderr",
-     "output_type": "stream",
-     "text": [
-      "[2021-03-05 17:45:25,030 - def_function.py:113  - WARNING - called_with_tracing]: 11 out of the last 11 calls to <function recreate_function.<locals>.restored_function_body at 0x7f9e68f6c0d0> triggered tf.function retracing. Tracing is expensive and the excessive number of tracings could be due to (1) creating @tf.function repeatedly in a loop, (2) passing tensors with different shapes, (3) passing Python objects instead of tensors. For (1), please define your @tf.function outside of the loop. For (2), @tf.function has experimental_relax_shapes=True option that relaxes argument shapes that can avoid unnecessary retracing. For (3), please refer to https://www.tensorflow.org/guide/function#controlling_retracing and https://www.tensorflow.org/api_docs/python/tf/function for  more details.\n"
-     ]
-    },
-    {
-     "name": "stdout",
-     "output_type": "stream",
-     "text": [
-      "[2021-03-05 17:45:25,030 - def_function.py:113  - WARNING - called_with_tracing]: 11 out of the last 11 calls to <function recreate_function.<locals>.restored_function_body at 0x7f9e68f6c0d0> triggered tf.function retracing. Tracing is expensive and the excessive number of tracings could be due to (1) creating @tf.function repeatedly in a loop, (2) passing tensors with different shapes, (3) passing Python objects instead of tensors. For (1), please define your @tf.function outside of the loop. For (2), @tf.function has experimental_relax_shapes=True option that relaxes argument shapes that can avoid unnecessary retracing. For (3), please refer to https://www.tensorflow.org/guide/function#controlling_retracing and https://www.tensorflow.org/api_docs/python/tf/function for  more details.\n"
-     ]
-    },
-    {
-     "name": "stderr",
-     "output_type": "stream",
-     "text": [
-      "[2021-03-05 17:45:36,840 - def_function.py:113  - WARNING - called_with_tracing]: 11 out of the last 11 calls to <function recreate_function.<locals>.restored_function_body at 0x7f9e68feb8b0> triggered tf.function retracing. Tracing is expensive and the excessive number of tracings could be due to (1) creating @tf.function repeatedly in a loop, (2) passing tensors with different shapes, (3) passing Python objects instead of tensors. For (1), please define your @tf.function outside of the loop. For (2), @tf.function has experimental_relax_shapes=True option that relaxes argument shapes that can avoid unnecessary retracing. For (3), please refer to https://www.tensorflow.org/guide/function#controlling_retracing and https://www.tensorflow.org/api_docs/python/tf/function for  more details.\n"
-     ]
-    },
-    {
-     "name": "stdout",
-     "output_type": "stream",
-     "text": [
-      "[2021-03-05 17:45:36,840 - def_function.py:113  - WARNING - called_with_tracing]: 11 out of the last 11 calls to <function recreate_function.<locals>.restored_function_body at 0x7f9e68feb8b0> triggered tf.function retracing. Tracing is expensive and the excessive number of tracings could be due to (1) creating @tf.function repeatedly in a loop, (2) passing tensors with different shapes, (3) passing Python objects instead of tensors. For (1), please define your @tf.function outside of the loop. For (2), @tf.function has experimental_relax_shapes=True option that relaxes argument shapes that can avoid unnecessary retracing. For (3), please refer to https://www.tensorflow.org/guide/function#controlling_retracing and https://www.tensorflow.org/api_docs/python/tf/function for  more details.\n"
-     ]
-    },
-    {
-     "name": "stderr",
-     "output_type": "stream",
-     "text": [
-      "[2021-03-05 17:45:36,957 - def_function.py:113  - WARNING - called_with_tracing]: 11 out of the last 11 calls to <function recreate_function.<locals>.restored_function_body at 0x7f9e68feb8b0> triggered tf.function retracing. Tracing is expensive and the excessive number of tracings could be due to (1) creating @tf.function repeatedly in a loop, (2) passing tensors with different shapes, (3) passing Python objects instead of tensors. For (1), please define your @tf.function outside of the loop. For (2), @tf.function has experimental_relax_shapes=True option that relaxes argument shapes that can avoid unnecessary retracing. For (3), please refer to https://www.tensorflow.org/guide/function#controlling_retracing and https://www.tensorflow.org/api_docs/python/tf/function for  more details.\n"
-     ]
-    },
-    {
-     "name": "stdout",
-     "output_type": "stream",
-     "text": [
-      "[2021-03-05 17:45:36,957 - def_function.py:113  - WARNING - called_with_tracing]: 11 out of the last 11 calls to <function recreate_function.<locals>.restored_function_body at 0x7f9e68feb8b0> triggered tf.function retracing. Tracing is expensive and the excessive number of tracings could be due to (1) creating @tf.function repeatedly in a loop, (2) passing tensors with different shapes, (3) passing Python objects instead of tensors. For (1), please define your @tf.function outside of the loop. For (2), @tf.function has experimental_relax_shapes=True option that relaxes argument shapes that can avoid unnecessary retracing. For (3), please refer to https://www.tensorflow.org/guide/function#controlling_retracing and https://www.tensorflow.org/api_docs/python/tf/function for  more details.\n"
-     ]
-    },
-    {
-     "name": "stderr",
-     "output_type": "stream",
-     "text": [
-      "[2021-03-05 17:45:49,970 - def_function.py:113  - WARNING - called_with_tracing]: 11 out of the last 11 calls to <function recreate_function.<locals>.restored_function_body at 0x7f9e697914c0> triggered tf.function retracing. Tracing is expensive and the excessive number of tracings could be due to (1) creating @tf.function repeatedly in a loop, (2) passing tensors with different shapes, (3) passing Python objects instead of tensors. For (1), please define your @tf.function outside of the loop. For (2), @tf.function has experimental_relax_shapes=True option that relaxes argument shapes that can avoid unnecessary retracing. For (3), please refer to https://www.tensorflow.org/guide/function#controlling_retracing and https://www.tensorflow.org/api_docs/python/tf/function for  more details.\n"
-     ]
-    },
-    {
-     "name": "stdout",
-     "output_type": "stream",
-     "text": [
-      "[2021-03-05 17:45:49,970 - def_function.py:113  - WARNING - called_with_tracing]: 11 out of the last 11 calls to <function recreate_function.<locals>.restored_function_body at 0x7f9e697914c0> triggered tf.function retracing. Tracing is expensive and the excessive number of tracings could be due to (1) creating @tf.function repeatedly in a loop, (2) passing tensors with different shapes, (3) passing Python objects instead of tensors. For (1), please define your @tf.function outside of the loop. For (2), @tf.function has experimental_relax_shapes=True option that relaxes argument shapes that can avoid unnecessary retracing. For (3), please refer to https://www.tensorflow.org/guide/function#controlling_retracing and https://www.tensorflow.org/api_docs/python/tf/function for  more details.\n"
-     ]
-    },
-    {
-     "name": "stderr",
-     "output_type": "stream",
-     "text": [
-      "[2021-03-05 17:45:50,095 - def_function.py:113  - WARNING - called_with_tracing]: 11 out of the last 11 calls to <function recreate_function.<locals>.restored_function_body at 0x7f9e697914c0> triggered tf.function retracing. Tracing is expensive and the excessive number of tracings could be due to (1) creating @tf.function repeatedly in a loop, (2) passing tensors with different shapes, (3) passing Python objects instead of tensors. For (1), please define your @tf.function outside of the loop. For (2), @tf.function has experimental_relax_shapes=True option that relaxes argument shapes that can avoid unnecessary retracing. For (3), please refer to https://www.tensorflow.org/guide/function#controlling_retracing and https://www.tensorflow.org/api_docs/python/tf/function for  more details.\n"
-     ]
-    },
-    {
-     "name": "stdout",
-     "output_type": "stream",
-     "text": [
-      "[2021-03-05 17:45:50,095 - def_function.py:113  - WARNING - called_with_tracing]: 11 out of the last 11 calls to <function recreate_function.<locals>.restored_function_body at 0x7f9e697914c0> triggered tf.function retracing. Tracing is expensive and the excessive number of tracings could be due to (1) creating @tf.function repeatedly in a loop, (2) passing tensors with different shapes, (3) passing Python objects instead of tensors. For (1), please define your @tf.function outside of the loop. For (2), @tf.function has experimental_relax_shapes=True option that relaxes argument shapes that can avoid unnecessary retracing. For (3), please refer to https://www.tensorflow.org/guide/function#controlling_retracing and https://www.tensorflow.org/api_docs/python/tf/function for  more details.\n"
-     ]
-    },
-    {
-     "name": "stderr",
-     "output_type": "stream",
-     "text": [
-      "[2021-03-05 17:46:01,840 - def_function.py:113  - WARNING - called_with_tracing]: 11 out of the last 11 calls to <function recreate_function.<locals>.restored_function_body at 0x7f9e6a928f70> triggered tf.function retracing. Tracing is expensive and the excessive number of tracings could be due to (1) creating @tf.function repeatedly in a loop, (2) passing tensors with different shapes, (3) passing Python objects instead of tensors. For (1), please define your @tf.function outside of the loop. For (2), @tf.function has experimental_relax_shapes=True option that relaxes argument shapes that can avoid unnecessary retracing. For (3), please refer to https://www.tensorflow.org/guide/function#controlling_retracing and https://www.tensorflow.org/api_docs/python/tf/function for  more details.\n"
-     ]
-    },
-    {
-     "name": "stdout",
-     "output_type": "stream",
-     "text": [
-      "[2021-03-05 17:46:01,840 - def_function.py:113  - WARNING - called_with_tracing]: 11 out of the last 11 calls to <function recreate_function.<locals>.restored_function_body at 0x7f9e6a928f70> triggered tf.function retracing. Tracing is expensive and the excessive number of tracings could be due to (1) creating @tf.function repeatedly in a loop, (2) passing tensors with different shapes, (3) passing Python objects instead of tensors. For (1), please define your @tf.function outside of the loop. For (2), @tf.function has experimental_relax_shapes=True option that relaxes argument shapes that can avoid unnecessary retracing. For (3), please refer to https://www.tensorflow.org/guide/function#controlling_retracing and https://www.tensorflow.org/api_docs/python/tf/function for  more details.\n"
-     ]
-    },
-    {
-     "name": "stderr",
-     "output_type": "stream",
-     "text": [
-      "[2021-03-05 17:46:01,955 - def_function.py:113  - WARNING - called_with_tracing]: 11 out of the last 11 calls to <function recreate_function.<locals>.restored_function_body at 0x7f9e6a928f70> triggered tf.function retracing. Tracing is expensive and the excessive number of tracings could be due to (1) creating @tf.function repeatedly in a loop, (2) passing tensors with different shapes, (3) passing Python objects instead of tensors. For (1), please define your @tf.function outside of the loop. For (2), @tf.function has experimental_relax_shapes=True option that relaxes argument shapes that can avoid unnecessary retracing. For (3), please refer to https://www.tensorflow.org/guide/function#controlling_retracing and https://www.tensorflow.org/api_docs/python/tf/function for  more details.\n"
-     ]
-    },
-    {
-     "name": "stdout",
-     "output_type": "stream",
-     "text": [
-      "[2021-03-05 17:46:01,955 - def_function.py:113  - WARNING - called_with_tracing]: 11 out of the last 11 calls to <function recreate_function.<locals>.restored_function_body at 0x7f9e6a928f70> triggered tf.function retracing. Tracing is expensive and the excessive number of tracings could be due to (1) creating @tf.function repeatedly in a loop, (2) passing tensors with different shapes, (3) passing Python objects instead of tensors. For (1), please define your @tf.function outside of the loop. For (2), @tf.function has experimental_relax_shapes=True option that relaxes argument shapes that can avoid unnecessary retracing. For (3), please refer to https://www.tensorflow.org/guide/function#controlling_retracing and https://www.tensorflow.org/api_docs/python/tf/function for  more details.\n"
-     ]
-    },
-    {
-     "name": "stderr",
-     "output_type": "stream",
-     "text": [
-      "[2021-03-05 17:46:14,453 - def_function.py:113  - WARNING - called_with_tracing]: 11 out of the last 11 calls to <function recreate_function.<locals>.restored_function_body at 0x7f9e6ad064c0> triggered tf.function retracing. Tracing is expensive and the excessive number of tracings could be due to (1) creating @tf.function repeatedly in a loop, (2) passing tensors with different shapes, (3) passing Python objects instead of tensors. For (1), please define your @tf.function outside of the loop. For (2), @tf.function has experimental_relax_shapes=True option that relaxes argument shapes that can avoid unnecessary retracing. For (3), please refer to https://www.tensorflow.org/guide/function#controlling_retracing and https://www.tensorflow.org/api_docs/python/tf/function for  more details.\n"
-     ]
-    },
-    {
-     "name": "stdout",
-     "output_type": "stream",
-     "text": [
-      "[2021-03-05 17:46:14,453 - def_function.py:113  - WARNING - called_with_tracing]: 11 out of the last 11 calls to <function recreate_function.<locals>.restored_function_body at 0x7f9e6ad064c0> triggered tf.function retracing. Tracing is expensive and the excessive number of tracings could be due to (1) creating @tf.function repeatedly in a loop, (2) passing tensors with different shapes, (3) passing Python objects instead of tensors. For (1), please define your @tf.function outside of the loop. For (2), @tf.function has experimental_relax_shapes=True option that relaxes argument shapes that can avoid unnecessary retracing. For (3), please refer to https://www.tensorflow.org/guide/function#controlling_retracing and https://www.tensorflow.org/api_docs/python/tf/function for  more details.\n"
-     ]
-    },
-    {
-     "name": "stderr",
-     "output_type": "stream",
-     "text": [
-      "[2021-03-05 17:46:14,572 - def_function.py:113  - WARNING - called_with_tracing]: 11 out of the last 11 calls to <function recreate_function.<locals>.restored_function_body at 0x7f9e6ad064c0> triggered tf.function retracing. Tracing is expensive and the excessive number of tracings could be due to (1) creating @tf.function repeatedly in a loop, (2) passing tensors with different shapes, (3) passing Python objects instead of tensors. For (1), please define your @tf.function outside of the loop. For (2), @tf.function has experimental_relax_shapes=True option that relaxes argument shapes that can avoid unnecessary retracing. For (3), please refer to https://www.tensorflow.org/guide/function#controlling_retracing and https://www.tensorflow.org/api_docs/python/tf/function for  more details.\n"
-     ]
-    },
-    {
-     "name": "stdout",
-     "output_type": "stream",
-     "text": [
-      "[2021-03-05 17:46:14,572 - def_function.py:113  - WARNING - called_with_tracing]: 11 out of the last 11 calls to <function recreate_function.<locals>.restored_function_body at 0x7f9e6ad064c0> triggered tf.function retracing. Tracing is expensive and the excessive number of tracings could be due to (1) creating @tf.function repeatedly in a loop, (2) passing tensors with different shapes, (3) passing Python objects instead of tensors. For (1), please define your @tf.function outside of the loop. For (2), @tf.function has experimental_relax_shapes=True option that relaxes argument shapes that can avoid unnecessary retracing. For (3), please refer to https://www.tensorflow.org/guide/function#controlling_retracing and https://www.tensorflow.org/api_docs/python/tf/function for  more details.\n"
-     ]
-    },
-    {
-     "name": "stderr",
-     "output_type": "stream",
-     "text": [
-      "[2021-03-05 17:46:24,633 - def_function.py:113  - WARNING - called_with_tracing]: 11 out of the last 11 calls to <function recreate_function.<locals>.restored_function_body at 0x7f9e6a9e9790> triggered tf.function retracing. Tracing is expensive and the excessive number of tracings could be due to (1) creating @tf.function repeatedly in a loop, (2) passing tensors with different shapes, (3) passing Python objects instead of tensors. For (1), please define your @tf.function outside of the loop. For (2), @tf.function has experimental_relax_shapes=True option that relaxes argument shapes that can avoid unnecessary retracing. For (3), please refer to https://www.tensorflow.org/guide/function#controlling_retracing and https://www.tensorflow.org/api_docs/python/tf/function for  more details.\n"
-     ]
-    },
-    {
-     "name": "stdout",
-     "output_type": "stream",
-     "text": [
-      "[2021-03-05 17:46:24,633 - def_function.py:113  - WARNING - called_with_tracing]: 11 out of the last 11 calls to <function recreate_function.<locals>.restored_function_body at 0x7f9e6a9e9790> triggered tf.function retracing. Tracing is expensive and the excessive number of tracings could be due to (1) creating @tf.function repeatedly in a loop, (2) passing tensors with different shapes, (3) passing Python objects instead of tensors. For (1), please define your @tf.function outside of the loop. For (2), @tf.function has experimental_relax_shapes=True option that relaxes argument shapes that can avoid unnecessary retracing. For (3), please refer to https://www.tensorflow.org/guide/function#controlling_retracing and https://www.tensorflow.org/api_docs/python/tf/function for  more details.\n"
-     ]
-    },
-    {
-     "name": "stderr",
-     "output_type": "stream",
-     "text": [
-      "[2021-03-05 17:46:24,756 - def_function.py:113  - WARNING - called_with_tracing]: 11 out of the last 11 calls to <function recreate_function.<locals>.restored_function_body at 0x7f9e6a9e9790> triggered tf.function retracing. Tracing is expensive and the excessive number of tracings could be due to (1) creating @tf.function repeatedly in a loop, (2) passing tensors with different shapes, (3) passing Python objects instead of tensors. For (1), please define your @tf.function outside of the loop. For (2), @tf.function has experimental_relax_shapes=True option that relaxes argument shapes that can avoid unnecessary retracing. For (3), please refer to https://www.tensorflow.org/guide/function#controlling_retracing and https://www.tensorflow.org/api_docs/python/tf/function for  more details.\n"
-     ]
-    },
-    {
-     "name": "stdout",
-     "output_type": "stream",
-     "text": [
-      "[2021-03-05 17:46:24,756 - def_function.py:113  - WARNING - called_with_tracing]: 11 out of the last 11 calls to <function recreate_function.<locals>.restored_function_body at 0x7f9e6a9e9790> triggered tf.function retracing. Tracing is expensive and the excessive number of tracings could be due to (1) creating @tf.function repeatedly in a loop, (2) passing tensors with different shapes, (3) passing Python objects instead of tensors. For (1), please define your @tf.function outside of the loop. For (2), @tf.function has experimental_relax_shapes=True option that relaxes argument shapes that can avoid unnecessary retracing. For (3), please refer to https://www.tensorflow.org/guide/function#controlling_retracing and https://www.tensorflow.org/api_docs/python/tf/function for  more details.\n"
-     ]
-    },
-    {
-     "name": "stderr",
-     "output_type": "stream",
-     "text": [
-      "[2021-03-05 17:46:35,975 - def_function.py:113  - WARNING - called_with_tracing]: 11 out of the last 11 calls to <function recreate_function.<locals>.restored_function_body at 0x7f9e6a8d39d0> triggered tf.function retracing. Tracing is expensive and the excessive number of tracings could be due to (1) creating @tf.function repeatedly in a loop, (2) passing tensors with different shapes, (3) passing Python objects instead of tensors. For (1), please define your @tf.function outside of the loop. For (2), @tf.function has experimental_relax_shapes=True option that relaxes argument shapes that can avoid unnecessary retracing. For (3), please refer to https://www.tensorflow.org/guide/function#controlling_retracing and https://www.tensorflow.org/api_docs/python/tf/function for  more details.\n"
-     ]
-    },
-    {
-     "name": "stdout",
-     "output_type": "stream",
-     "text": [
-      "[2021-03-05 17:46:35,975 - def_function.py:113  - WARNING - called_with_tracing]: 11 out of the last 11 calls to <function recreate_function.<locals>.restored_function_body at 0x7f9e6a8d39d0> triggered tf.function retracing. Tracing is expensive and the excessive number of tracings could be due to (1) creating @tf.function repeatedly in a loop, (2) passing tensors with different shapes, (3) passing Python objects instead of tensors. For (1), please define your @tf.function outside of the loop. For (2), @tf.function has experimental_relax_shapes=True option that relaxes argument shapes that can avoid unnecessary retracing. For (3), please refer to https://www.tensorflow.org/guide/function#controlling_retracing and https://www.tensorflow.org/api_docs/python/tf/function for  more details.\n"
-     ]
-    },
-    {
-     "name": "stderr",
-     "output_type": "stream",
-     "text": [
-      "[2021-03-05 17:46:36,088 - def_function.py:113  - WARNING - called_with_tracing]: 11 out of the last 11 calls to <function recreate_function.<locals>.restored_function_body at 0x7f9e6a8d39d0> triggered tf.function retracing. Tracing is expensive and the excessive number of tracings could be due to (1) creating @tf.function repeatedly in a loop, (2) passing tensors with different shapes, (3) passing Python objects instead of tensors. For (1), please define your @tf.function outside of the loop. For (2), @tf.function has experimental_relax_shapes=True option that relaxes argument shapes that can avoid unnecessary retracing. For (3), please refer to https://www.tensorflow.org/guide/function#controlling_retracing and https://www.tensorflow.org/api_docs/python/tf/function for  more details.\n"
-     ]
-    },
-    {
-     "name": "stdout",
-     "output_type": "stream",
-     "text": [
-      "[2021-03-05 17:46:36,088 - def_function.py:113  - WARNING - called_with_tracing]: 11 out of the last 11 calls to <function recreate_function.<locals>.restored_function_body at 0x7f9e6a8d39d0> triggered tf.function retracing. Tracing is expensive and the excessive number of tracings could be due to (1) creating @tf.function repeatedly in a loop, (2) passing tensors with different shapes, (3) passing Python objects instead of tensors. For (1), please define your @tf.function outside of the loop. For (2), @tf.function has experimental_relax_shapes=True option that relaxes argument shapes that can avoid unnecessary retracing. For (3), please refer to https://www.tensorflow.org/guide/function#controlling_retracing and https://www.tensorflow.org/api_docs/python/tf/function for  more details.\n"
-     ]
-    },
-    {
-     "name": "stderr",
-     "output_type": "stream",
-     "text": [
-      "[2021-03-05 17:46:47,790 - def_function.py:113  - WARNING - called_with_tracing]: 11 out of the last 11 calls to <function recreate_function.<locals>.restored_function_body at 0x7f9e68493f70> triggered tf.function retracing. Tracing is expensive and the excessive number of tracings could be due to (1) creating @tf.function repeatedly in a loop, (2) passing tensors with different shapes, (3) passing Python objects instead of tensors. For (1), please define your @tf.function outside of the loop. For (2), @tf.function has experimental_relax_shapes=True option that relaxes argument shapes that can avoid unnecessary retracing. For (3), please refer to https://www.tensorflow.org/guide/function#controlling_retracing and https://www.tensorflow.org/api_docs/python/tf/function for  more details.\n"
-     ]
-    },
-    {
-     "name": "stdout",
-     "output_type": "stream",
-     "text": [
-      "[2021-03-05 17:46:47,790 - def_function.py:113  - WARNING - called_with_tracing]: 11 out of the last 11 calls to <function recreate_function.<locals>.restored_function_body at 0x7f9e68493f70> triggered tf.function retracing. Tracing is expensive and the excessive number of tracings could be due to (1) creating @tf.function repeatedly in a loop, (2) passing tensors with different shapes, (3) passing Python objects instead of tensors. For (1), please define your @tf.function outside of the loop. For (2), @tf.function has experimental_relax_shapes=True option that relaxes argument shapes that can avoid unnecessary retracing. For (3), please refer to https://www.tensorflow.org/guide/function#controlling_retracing and https://www.tensorflow.org/api_docs/python/tf/function for  more details.\n"
-     ]
-    },
-    {
-     "name": "stderr",
-     "output_type": "stream",
-     "text": [
-      "[2021-03-05 17:46:47,934 - def_function.py:113  - WARNING - called_with_tracing]: 11 out of the last 11 calls to <function recreate_function.<locals>.restored_function_body at 0x7f9e68493f70> triggered tf.function retracing. Tracing is expensive and the excessive number of tracings could be due to (1) creating @tf.function repeatedly in a loop, (2) passing tensors with different shapes, (3) passing Python objects instead of tensors. For (1), please define your @tf.function outside of the loop. For (2), @tf.function has experimental_relax_shapes=True option that relaxes argument shapes that can avoid unnecessary retracing. For (3), please refer to https://www.tensorflow.org/guide/function#controlling_retracing and https://www.tensorflow.org/api_docs/python/tf/function for  more details.\n"
-     ]
-    },
-    {
-     "name": "stdout",
-     "output_type": "stream",
-     "text": [
-      "[2021-03-05 17:46:47,934 - def_function.py:113  - WARNING - called_with_tracing]: 11 out of the last 11 calls to <function recreate_function.<locals>.restored_function_body at 0x7f9e68493f70> triggered tf.function retracing. Tracing is expensive and the excessive number of tracings could be due to (1) creating @tf.function repeatedly in a loop, (2) passing tensors with different shapes, (3) passing Python objects instead of tensors. For (1), please define your @tf.function outside of the loop. For (2), @tf.function has experimental_relax_shapes=True option that relaxes argument shapes that can avoid unnecessary retracing. For (3), please refer to https://www.tensorflow.org/guide/function#controlling_retracing and https://www.tensorflow.org/api_docs/python/tf/function for  more details.\n",
-      "Evaluation result contains 4 target columns: V2, V4, V8, V15\n",
-      "All are in a round-robin fashion imputed and performances are as follows:\n",
-      "\n",
-      "Target Column: V2 - Necessary train time in seconds: 10.9681\n",
-      "            train         test\n",
-      "MAE     28.404508    32.719606\n",
-      "MSE   1380.535456  1705.943454\n",
-      "RMSE    37.129683    41.290057\n",
-      "\n",
-      "             baseline  corrupted   imputed\n",
-      "F1_micro     0.766108   0.745513  0.745219\n",
-      "F1_macro     0.435556   0.417341  0.417297\n",
-      "F1_weighted  0.751521   0.728705  0.728434\n",
-      "\n",
-      "\n",
-      "Target Column: V4 - Necessary train time in seconds: 11.1847\n",
-      "                train      test\n",
-      "F1_micro     0.858156  0.857143\n",
-      "F1_macro     0.576431  0.461198\n",
-      "F1_weighted  0.812425  0.800355\n",
-      "\n",
-      "             baseline  corrupted   imputed\n",
-      "F1_micro     0.766108   0.749632  0.749632\n",
-      "F1_macro     0.435556   0.416059  0.416015\n",
-      "F1_weighted  0.751521   0.734484  0.734479\n",
-      "\n",
-      "\n",
-      "Target Column: V8 - Necessary train time in seconds: 12.1691\n",
-      "                train      test\n",
-      "F1_micro     0.832151  0.761905\n",
-      "F1_macro     0.662684  0.587518\n",
-      "F1_weighted  0.801914  0.709833\n",
-      "\n",
-      "             baseline  corrupted   imputed\n",
-      "F1_micro     0.766108   0.744042  0.744337\n",
-      "F1_macro     0.435556   0.423163  0.423234\n",
-      "F1_weighted  0.751521   0.728835  0.729085\n",
-      "\n",
-      "\n",
-      "Target Column: V15 - Necessary train time in seconds: 10.7629\n",
-      "                train      test\n",
-      "F1_micro     0.066194  0.047619\n",
-      "F1_macro     0.028302  0.019335\n",
-      "F1_weighted  0.042236  0.037506\n",
-      "\n",
-      "             baseline  corrupted   imputed\n",
-      "F1_micro     0.766108   0.747279  0.748750\n",
-      "F1_macro     0.435556   0.422406  0.423652\n",
-      "F1_weighted  0.751521   0.732111  0.733582\n",
-      "\n",
-      "\n",
-      "CPU times: user 4min 51s, sys: 1min 10s, total: 6min 2s\n",
-      "Wall time: 2min 19s\n"
-=======
-      "Evaluation result contains 3 target columns: V2, V4, V15\n",
-      "All are in a round-robin fashion imputed and performances are as follows:\n",
-      "\n",
-      "Target Column: V2\n",
-      "            train         test\n",
-      "MAE     35.230799    36.170749\n",
-      "MSE   2238.914073  2323.350147\n",
-      "RMSE    47.302482    48.165597\n",
-      "\n",
-      "             score metric\n",
-      "baseline  0.375149     F1\n",
-      "imputed   0.359628     F1\n",
-      "\n",
-      "\n",
-      "Target Column: V4\n",
-      "                train      test\n",
-      "F1_micro     0.829214  0.830389\n",
-      "F1_macro     0.453314  0.453633\n",
-      "F1_weighted  0.751802  0.753511\n",
-      "\n",
-      "             score metric\n",
-      "baseline  0.375149     F1\n",
-      "imputed   0.363702     F1\n",
-      "\n",
-      "\n",
-      "Target Column: V15\n",
-      "                train      test\n",
-      "F1_micro     0.044278  0.045347\n",
-      "F1_macro     0.012854  0.012906\n",
-      "F1_weighted  0.013700  0.015279\n",
-      "\n",
-      "             score metric\n",
-      "baseline  0.375149     F1\n",
-      "imputed   0.358817     F1\n",
-      "\n",
-      "\n",
-      "CPU times: user 2min 27s, sys: 8.77 s, total: 2min 36s\n",
-      "Wall time: 2min 7s\n"
->>>>>>> 4450ffc4
-     ]
-    }
-   ],
-   "source": [
-    "arguments = {\n",
-    "    \"seed\": seed,\n",
-    "    \"hyperparameter_grid\": {\n",
-    "        \"training\": {\n",
-    "            \"batch_size\": [64, 256],\n",
-    "            \"epochs\": [5, 15]\n",
-    "        },\n",
-    "        \"optimizer\": {\n",
-    "            \"learning_rate\": [0.0005]\n",
-    "        },\n",
-    "        \"neural_architecture\": {\n",
-    "            \"latent_dim_rel_size\": [0.1],\n",
-    "            \"n_layers\": [1, 2],\n",
-    "            \"layer_1_rel_size\": [0.5],\n",
-    "            \"layer_2_rel_size\": [0.25],\n",
-    "        },\n",
-    "    }\n",
-    "}\n",
-    "\n",
-    "%time MultipleColumnsAllMissingEvaluator(task, 0.5, \"MCAR\", target_columns, VAEImputer, arguments).evaluate(3).report()"
-   ]
-  },
-  {
-   "cell_type": "code",
-   "execution_count": null,
-   "metadata": {},
-   "outputs": [],
-   "source": []
   }
  ],
  "metadata": {

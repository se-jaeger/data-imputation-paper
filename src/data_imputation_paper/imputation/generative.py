--- conflicted
+++ resolved
@@ -10,6 +10,7 @@
 from sklearn.model_selection import KFold
 from sklearn.preprocessing import MinMaxScaler
 from tensorflow import keras
+from tensorflow.compat.v1 import logging as tf_logging
 from tensorflow.keras import Model, Sequential
 from tensorflow.keras.activations import relu, sigmoid
 from tensorflow.keras.initializers import GlorotNormal
@@ -26,6 +27,7 @@
 logger = logging.getLogger()
 optuna.logging.set_verbosity(optuna.logging.WARNING)
 tf.get_logger().setLevel('WARN')
+tf_logging.set_verbosity(tf_logging.ERROR)
 
 
 class GenerativeImputer(BaseImputer):
@@ -331,22 +333,8 @@
 
         encoded_data = self._encode_data(data.copy())
 
-<<<<<<< HEAD
-        search_space = _get_search_space_for_grid_search(self._hyperparameter_grid)
+        search_space = _get_GAIN_search_space_for_grid_search(self._hyperparameter_grid)
         study = optuna.create_study(sampler=optuna.samplers.GridSampler(search_space), direction="minimize")
-=======
-        # NOTE: We want to expose the best model so we need to save it temporarily
-        def save_best_imputer(study: optuna.study.Study, trial: optuna.trial.FrozenTrial) -> None:
-            if trial.value and trial.number == study.best_trial.number:
-                self.imputer.save(self._model_path, include_optimizer=False)
-                self._best_hyperparameters = self.hyperparameters
-
-        search_space = _get_GAIN_search_space_for_grid_search(self._hyperparameter_grid)
-        study = optuna.create_study(
-            sampler=optuna.samplers.GridSampler(search_space),
-            direction="minimize"
-        )
->>>>>>> 4450ffc4
         study.optimize(
             lambda trial: self._train_method(trial, encoded_data),
             callbacks=[self._save_best_imputer]
@@ -591,17 +579,7 @@
 
         encoded_data = self._encode_data(data.copy())
 
-<<<<<<< HEAD
-        search_space = _get_search_space_for_grid_search(self._hyperparameter_grid)
-=======
-        # NOTE: We want to expose the best model so we need to save it temporarily
-        def save_best_imputer(study: optuna.study.Study, trial: optuna.trial.FrozenTrial) -> None:
-            if trial.value and trial.number == study.best_trial.number:
-                self.imputer.save(self._model_path, include_optimizer=False)
-                self._best_hyperparameters = self.hyperparameters
-
         search_space = _get_VAE_search_space_for_grid_search(self._hyperparameter_grid)
->>>>>>> 4450ffc4
         study = optuna.create_study(sampler=optuna.samplers.GridSampler(search_space), direction="minimize")
         study.optimize(
             lambda trial: self._train_method(trial, encoded_data),
@@ -624,12 +602,9 @@
         encoded_data = self._encode_data(data.copy())
 
         X = self._prepare_VAE_input_data(encoded_data)
-
-        # matrix im ursprünglichen shape, nicht nur missing imputed sondern auch urspünglich werte können geändert sein
         imputed = self.imputer([X]).numpy()
 
         # presever everything but the missing values in target columns.
-        # wie bei gain die daten rauspicken die in transform als missing erkannnt/gesetzt wurden
         result = data.copy()
         imputed_data_frame = self._decode_encoded_data(imputed, data.columns, data.index)
         for column in imputed_mask.columns:

import math
from pathlib import Path
from typing import Dict, List, Optional, Tuple

import pandas as pd
from jenga.corruptions.generic import MissingValues
from jenga.tasks.openml import OpenMLTask
from sklearn.metrics import f1_score, mean_absolute_error, mean_squared_error

from .imputation._base import BaseImputer


class EvaluationError(Exception):
    """Exception raised for errors in Evaluation classes"""
    pass


class EvaluationResult(object):

    def __init__(self, task: OpenMLTask, target_column: str):

        self._task = task
        self._target_column = target_column
        self._finalized = False
        self.results: List[pd.DataFrame] = []
        self.repetitions = 0

        self._set_imputation_task_type()

    def append(
        self,
        train_data_imputed: pd.DataFrame,
        test_data_imputed: pd.DataFrame,
        train_imputed_mask: pd.Series,
        test_imputed_mask: pd.Series
    ):

        if self._finalized:
            raise EvaluationError("Evaluation already finalized")

        self._update_results(
            train=self._task.train_data.loc[train_imputed_mask, self._target_column],
            train_imputed=train_data_imputed.loc[train_imputed_mask, self._target_column],
            test=self._task.test_data.loc[test_imputed_mask, self._target_column],
            test_imputed=test_data_imputed.loc[test_imputed_mask, self._target_column],
            imputation_type=self._imputation_task_type
        )

        self.repetitions += 1

    def finalize(self):

        if self._finalized:
            raise EvaluationError("Evaluation already finalized")

        collected_results = pd.concat(self.results)
        indices = collected_results.index.unique()

        self.result = pd.DataFrame(
            [
                collected_results.loc[metric].mean() for metric in indices
            ],
            index=indices
        )

        self._finalized = True

        return self

    def _set_imputation_task_type(self):
        if pd.api.types.is_numeric_dtype(self._task.train_data[self._target_column]):
            self._imputation_task_type = "regression"

        elif pd.api.types.is_categorical_dtype(self._task.train_data[self._target_column]):
            num_classes = len(self._task.train_data[self._target_column].dtype.categories)

            if num_classes == 2:
                self._imputation_task_type = "binary_classification"

            elif num_classes > 2:
                self._imputation_task_type = "multiclass_classification"

            else:
                raise EvaluationError(f"Found categorical imputation with {num_classes} categories")

        else:
            raise EvaluationError(f"datatype of column '{self._target_column}' recognized")

    # TODO: reduce code...
    def _update_results(
        self,
        train: pd.Series,
        train_imputed: pd.Series,
        test: pd.Series,
        test_imputed: pd.Series,
        imputation_type: str
    ):

        if self._imputation_task_type == "regression":
            self.results.append(
                pd.DataFrame(
                    {
                        "train": {
                            "MAE": mean_absolute_error(train, train_imputed),
                            "MSE": mean_squared_error(train, train_imputed),
                            "RMSE": math.sqrt(mean_squared_error(train, train_imputed))
                        },
                        "test": {
                            "MAE": mean_absolute_error(test, test_imputed),
                            "MSE": mean_squared_error(test, test_imputed),
                            "RMSE": math.sqrt(mean_squared_error(test, test_imputed))
                        }
                    }
                )
            )

        elif "classification" in self._imputation_task_type:
            self.results.append(
                pd.DataFrame(
                    {
                        "train": {
                            "F1_micro": f1_score(train, train_imputed, average="micro"),
                            "F1_macro": f1_score(train, train_imputed, average="macro"),
                            "F1_weighted": f1_score(train, train_imputed, average="weighted"),
                        },
                        "test": {
                            "F1_micro": f1_score(test, test_imputed, average="micro"),
                            "F1_macro": f1_score(test, test_imputed, average="macro"),
                            "F1_weighted": f1_score(test, test_imputed, average="weighted"),
                        }
                    }
                )
            )


class Evaluator(object):

    def __init__(self, task: OpenMLTask, missing_values: List[MissingValues], imputer: BaseImputer, path: Optional[Path] = None):

        self._task = task
        self._missing_values = missing_values
        self._imputer = imputer
        self._result: Optional[Dict[str, EvaluationResult]] = None
        self._path = path

    @staticmethod
    def report_results(result_dictionary: Dict[str, EvaluationResult]) -> None:
        target_columns = list(result_dictionary.keys())

        print(f"Evaluation result contains {len(target_columns)} target columns: {', '.join(target_columns)}")
        print("All are in a round-robin fashion imputed and performances are as follows:\n")

        for key, value in result_dictionary.items():
            print(f"Target Column: {key}")
            print(value.result)
            print()

    def evaluate(self, num_repetitions: int):

        result = {}

        for target_column in [missing_value.column for missing_value in self._missing_values]:

            result_temp = EvaluationResult(self._task, target_column)

            for _ in range(num_repetitions):
                missing_train, missing_test = self._apply_missing_values(self._task, self._missing_values)

                self._imputer.fit(missing_train, [target_column], refit=True)

                train_imputed, train_imputed_mask = self._imputer.transform(missing_train)
                test_imputed, test_imputed_mask = self._imputer.transform(missing_test)

                result_temp.append(train_imputed, test_imputed, train_imputed_mask, test_imputed_mask)

            result[target_column] = result_temp.finalize()

        self._result = result
        self._save_results()

        return self

    def report(self) -> None:
        if self._result is None:
            raise EvaluationError("Not evaluated yet. Call 'evaluate' first!")

        else:
            self.report_results(self._result)

    def _apply_missing_values(self, task: OpenMLTask, missing_values: List[MissingValues]) -> Tuple[pd.DataFrame, pd.DataFrame]:

        train_data = task.train_data.copy()
        test_data = task.test_data.copy()

        for missing_value in missing_values:
            train_data = missing_value.transform(train_data)
            test_data = missing_value.transform(test_data)

        return (train_data, test_data)

<<<<<<< HEAD
            self._imputer.fit(missing_train, [self._target_column], refit=True)
=======
    def _save_results(self):
        if self._path is not None:
            self._path.mkdir(parents=True, exist_ok=True)
>>>>>>> 93536cc4

            for column in self._result.keys():
                self._result[column].result.to_csv(self._path / f"{column}.csv", index=False)

<<<<<<< HEAD
            result.append(train_imputed, test_imputed, train_imputed_mask, test_imputed_mask)
=======
                results_path = self._path / column
                results_path.mkdir(parents=True, exist_ok=True)
>>>>>>> 93536cc4

                for index, data_frame in enumerate(self._result[column].results):
                    data_frame.to_csv(results_path / f"rep_{index}.csv", index=False)<|MERGE_RESOLUTION|>--- conflicted
+++ resolved
@@ -198,23 +198,15 @@
 
         return (train_data, test_data)
 
-<<<<<<< HEAD
-            self._imputer.fit(missing_train, [self._target_column], refit=True)
-=======
     def _save_results(self):
         if self._path is not None:
             self._path.mkdir(parents=True, exist_ok=True)
->>>>>>> 93536cc4
 
             for column in self._result.keys():
                 self._result[column].result.to_csv(self._path / f"{column}.csv", index=False)
 
-<<<<<<< HEAD
-            result.append(train_imputed, test_imputed, train_imputed_mask, test_imputed_mask)
-=======
                 results_path = self._path / column
                 results_path.mkdir(parents=True, exist_ok=True)
->>>>>>> 93536cc4
 
                 for index, data_frame in enumerate(self._result[column].results):
                     data_frame.to_csv(results_path / f"rep_{index}.csv", index=False)